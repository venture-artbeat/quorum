--- conflicted
+++ resolved
@@ -1,9 +1,5 @@
 # Build Geth in a stock Go builder container
-<<<<<<< HEAD
-FROM golang:1.15-alpine as builder
-=======
 FROM golang:1.15.5-alpine as builder
->>>>>>> b8117c6c
 
 RUN apk add --no-cache make gcc musl-dev linux-headers git
 
