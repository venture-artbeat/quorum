--- conflicted
+++ resolved
@@ -370,7 +370,6 @@
 // tries to sign it with the key associated with args.To. If the given passwd isn't
 // able to decrypt the key it fails.
 func (s *PrivateAccountAPI) SendTransaction(ctx context.Context, args SendTxArgs, passwd string) (common.Hash, error) {
-<<<<<<< HEAD
 	// Look up the wallet containing the requested signer
 	account := accounts.Account{Address: args.From}
 
@@ -379,9 +378,6 @@
 		return common.Hash{}, err
 	}
 
-=======
-	log.Info("inside SendTransaction")
->>>>>>> 506a92ba
 	if args.Nonce == nil {
 		// Hold the addresse's mutex around signing to prevent concurrent assignment of
 		// the same nonce to multiple accounts.
