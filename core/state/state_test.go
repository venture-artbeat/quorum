// Copyright 2014 The go-ethereum Authors
// This file is part of the go-ethereum library.
//
// The go-ethereum library is free software: you can redistribute it and/or modify
// it under the terms of the GNU Lesser General Public License as published by
// the Free Software Foundation, either version 3 of the License, or
// (at your option) any later version.
//
// The go-ethereum library is distributed in the hope that it will be useful,
// but WITHOUT ANY WARRANTY; without even the implied warranty of
// MERCHANTABILITY or FITNESS FOR A PARTICULAR PURPOSE. See the
// GNU Lesser General Public License for more details.
//
// You should have received a copy of the GNU Lesser General Public License
// along with the go-ethereum library. If not, see <http://www.gnu.org/licenses/>.

package state

import (
	"bytes"
	"encoding/json"
	"math/big"
	"testing"

	"github.com/ethereum/go-ethereum/common"
	"github.com/ethereum/go-ethereum/core/rawdb"
	"github.com/ethereum/go-ethereum/crypto"
	"github.com/ethereum/go-ethereum/ethdb"
)

var toAddr = common.BytesToAddress

type stateTest struct {
	db    ethdb.Database
	state *StateDB
}

func newStateTest() *stateTest {
	db := rawdb.NewMemoryDatabase()
	sdb, _ := New(common.Hash{}, NewDatabase(db))
	return &stateTest{db: db, state: sdb}
}

func TestDump(t *testing.T) {
	s := newStateTest()

	// generate a few entries
	obj1 := s.state.GetOrNewStateObject(toAddr([]byte{0x01}))
	obj1.AddBalance(big.NewInt(22))
	obj2 := s.state.GetOrNewStateObject(toAddr([]byte{0x01, 0x02}))
	obj2.SetCode(crypto.Keccak256Hash([]byte{3, 3, 3, 3, 3, 3, 3}), []byte{3, 3, 3, 3, 3, 3, 3})
	obj3 := s.state.GetOrNewStateObject(toAddr([]byte{0x02}))
	obj3.SetBalance(big.NewInt(44))

	// write some of them to the trie
	s.state.updateStateObject(obj1)
	s.state.updateStateObject(obj2)
	s.state.Commit(false)

	// check that dump contains the state objects that are in trie
	got := string(s.state.Dump(false, false, true))
	want := `{
    "root": "71edff0130dd2385947095001c73d9e28d862fc286fca2b922ca6f6f3cddfdd2",
    "accounts": {
        "0x0000000000000000000000000000000000000001": {
            "balance": "22",
            "nonce": 0,
            "root": "56e81f171bcc55a6ff8345e692c0f86e5b48e01b996cadc001622fb5e363b421",
            "codeHash": "c5d2460186f7233c927e7db2dcc703c0e500b653ca82273b7bfad8045d85a470"
        },
        "0x0000000000000000000000000000000000000002": {
            "balance": "44",
            "nonce": 0,
            "root": "56e81f171bcc55a6ff8345e692c0f86e5b48e01b996cadc001622fb5e363b421",
            "codeHash": "c5d2460186f7233c927e7db2dcc703c0e500b653ca82273b7bfad8045d85a470"
        },
        "0x0000000000000000000000000000000000000102": {
            "balance": "0",
            "nonce": 0,
            "root": "56e81f171bcc55a6ff8345e692c0f86e5b48e01b996cadc001622fb5e363b421",
            "codeHash": "87874902497a5bb968da31a2998d8f22e949d1ef6214bcdedd8bae24cca4b9e3",
            "code": "03030303030303"
        }
    }
}`
	if got != want {
		t.Errorf("dump mismatch:\ngot: %s\nwant: %s\n", got, want)
	}
}

<<<<<<< HEAD
func TestNull(t *testing.T) {
	s := newStateTest()
=======
func (s *StateSuite) TestDumpAddress(c *checker.C) {
	// generate a few entries
	obj1 := s.state.GetOrNewStateObject(toAddr([]byte{0x01}))
	obj1.AddBalance(big.NewInt(22))
	obj2 := s.state.GetOrNewStateObject(toAddr([]byte{0x01, 0x02}))
	obj2.SetCode(crypto.Keccak256Hash([]byte{3, 3, 3, 3, 3, 3, 3}), []byte{3, 3, 3, 3, 3, 3, 3})
	obj3 := s.state.GetOrNewStateObject(toAddr([]byte{0x02}))
	obj3.SetBalance(big.NewInt(44))

	// write some of them to the trie
	s.state.updateStateObject(obj1)
	s.state.updateStateObject(obj2)
	s.state.Commit(false)

	addressToDump := toAddr([]byte{0x01})
	// check that dump contains the state objects that are in trie
	got, _ := s.state.DumpAddress(addressToDump)
	out, _ := json.Marshal(got)

	want := `{"balance":"22","nonce":0,"root":"56e81f171bcc55a6ff8345e692c0f86e5b48e01b996cadc001622fb5e363b421","codeHash":"c5d2460186f7233c927e7db2dcc703c0e500b653ca82273b7bfad8045d85a470"}`

	if string(out) != want {
		c.Errorf("dump mismatch:\ngot: %s\nwant: %s\n", string(out), want)
	}
}

func (s *StateSuite) TestDumpAddressNotFound(c *checker.C) {
	// generate a few entries
	obj1 := s.state.GetOrNewStateObject(toAddr([]byte{0x01}))
	obj1.AddBalance(big.NewInt(22))
	obj2 := s.state.GetOrNewStateObject(toAddr([]byte{0x01, 0x02}))
	obj2.SetCode(crypto.Keccak256Hash([]byte{3, 3, 3, 3, 3, 3, 3}), []byte{3, 3, 3, 3, 3, 3, 3})
	obj3 := s.state.GetOrNewStateObject(toAddr([]byte{0x02}))
	obj3.SetBalance(big.NewInt(44))

	// write some of them to the trie
	s.state.updateStateObject(obj1)
	s.state.updateStateObject(obj2)
	s.state.Commit(false)

	addressToDump := toAddr([]byte{0x09})

	// check that dump contains the state objects that are in trie
	_, found := s.state.DumpAddress(addressToDump)

	if found {
		c.Errorf("dump mismatch:\ngot: %s\nwant: %s\n", found, false)
	}
}

func (s *StateSuite) SetUpTest(c *checker.C) {
	s.db = rawdb.NewMemoryDatabase()
	s.state, _ = New(common.Hash{}, NewDatabase(s.db))
}

func (s *StateSuite) TestNull(c *checker.C) {
>>>>>>> c8f07379
	address := common.HexToAddress("0x823140710bf13990e4500136726d8b55")
	s.state.CreateAccount(address)
	//value := common.FromHex("0x823140710bf13990e4500136726d8b55")
	var value common.Hash

	s.state.SetState(address, common.Hash{}, value)
	s.state.Commit(false)

	if value := s.state.GetState(address, common.Hash{}); value != (common.Hash{}) {
		t.Errorf("expected empty current value, got %x", value)
	}
	if value := s.state.GetCommittedState(address, common.Hash{}); value != (common.Hash{}) {
		t.Errorf("expected empty committed value, got %x", value)
	}
}

func TestSnapshot(t *testing.T) {
	stateobjaddr := toAddr([]byte("aa"))
	var storageaddr common.Hash
	data1 := common.BytesToHash([]byte{42})
	data2 := common.BytesToHash([]byte{43})
	s := newStateTest()

	// snapshot the genesis state
	genesis := s.state.Snapshot()

	// set initial state object value
	s.state.SetState(stateobjaddr, storageaddr, data1)
	snapshot := s.state.Snapshot()

	// set a new state object value, revert it and ensure correct content
	s.state.SetState(stateobjaddr, storageaddr, data2)
	s.state.RevertToSnapshot(snapshot)

	if v := s.state.GetState(stateobjaddr, storageaddr); v != data1 {
		t.Errorf("wrong storage value %v, want %v", v, data1)
	}
	if v := s.state.GetCommittedState(stateobjaddr, storageaddr); v != (common.Hash{}) {
		t.Errorf("wrong committed storage value %v, want %v", v, common.Hash{})
	}

	// revert up to the genesis state and ensure correct content
	s.state.RevertToSnapshot(genesis)
	if v := s.state.GetState(stateobjaddr, storageaddr); v != (common.Hash{}) {
		t.Errorf("wrong storage value %v, want %v", v, common.Hash{})
	}
	if v := s.state.GetCommittedState(stateobjaddr, storageaddr); v != (common.Hash{}) {
		t.Errorf("wrong committed storage value %v, want %v", v, common.Hash{})
	}
}

func TestSnapshotEmpty(t *testing.T) {
	s := newStateTest()
	s.state.RevertToSnapshot(s.state.Snapshot())
}

func TestSnapshot2(t *testing.T) {
	state, _ := New(common.Hash{}, NewDatabase(rawdb.NewMemoryDatabase()))

	stateobjaddr0 := toAddr([]byte("so0"))
	stateobjaddr1 := toAddr([]byte("so1"))
	var storageaddr common.Hash

	data0 := common.BytesToHash([]byte{17})
	data1 := common.BytesToHash([]byte{18})

	state.SetState(stateobjaddr0, storageaddr, data0)
	state.SetState(stateobjaddr1, storageaddr, data1)

	// db, trie are already non-empty values
	so0 := state.getStateObject(stateobjaddr0)
	so0.SetBalance(big.NewInt(42))
	so0.SetNonce(43)
	so0.SetCode(crypto.Keccak256Hash([]byte{'c', 'a', 'f', 'e'}), []byte{'c', 'a', 'f', 'e'})
	so0.suicided = false
	so0.deleted = false
	state.setStateObject(so0)

	root, _ := state.Commit(false)
	state.Reset(root)

	// and one with deleted == true
	so1 := state.getStateObject(stateobjaddr1)
	so1.SetBalance(big.NewInt(52))
	so1.SetNonce(53)
	so1.SetCode(crypto.Keccak256Hash([]byte{'c', 'a', 'f', 'e', '2'}), []byte{'c', 'a', 'f', 'e', '2'})
	so1.suicided = true
	so1.deleted = true
	state.setStateObject(so1)

	so1 = state.getStateObject(stateobjaddr1)
	if so1 != nil {
		t.Fatalf("deleted object not nil when getting")
	}

	snapshot := state.Snapshot()
	state.RevertToSnapshot(snapshot)

	so0Restored := state.getStateObject(stateobjaddr0)
	// Update lazily-loaded values before comparing.
	so0Restored.GetState(state.db, storageaddr)
	so0Restored.Code(state.db)
	// non-deleted is equal (restored)
	compareStateObjects(so0Restored, so0, t)

	// deleted should be nil, both before and after restore of state copy
	so1Restored := state.getStateObject(stateobjaddr1)
	if so1Restored != nil {
		t.Fatalf("deleted object not nil after restoring snapshot: %+v", so1Restored)
	}
}

func compareStateObjects(so0, so1 *stateObject, t *testing.T) {
	if so0.Address() != so1.Address() {
		t.Fatalf("Address mismatch: have %v, want %v", so0.address, so1.address)
	}
	if so0.Balance().Cmp(so1.Balance()) != 0 {
		t.Fatalf("Balance mismatch: have %v, want %v", so0.Balance(), so1.Balance())
	}
	if so0.Nonce() != so1.Nonce() {
		t.Fatalf("Nonce mismatch: have %v, want %v", so0.Nonce(), so1.Nonce())
	}
	if so0.data.Root != so1.data.Root {
		t.Errorf("Root mismatch: have %x, want %x", so0.data.Root[:], so1.data.Root[:])
	}
	if !bytes.Equal(so0.CodeHash(), so1.CodeHash()) {
		t.Fatalf("CodeHash mismatch: have %v, want %v", so0.CodeHash(), so1.CodeHash())
	}
	if !bytes.Equal(so0.code, so1.code) {
		t.Fatalf("Code mismatch: have %v, want %v", so0.code, so1.code)
	}

	if len(so1.dirtyStorage) != len(so0.dirtyStorage) {
		t.Errorf("Dirty storage size mismatch: have %d, want %d", len(so1.dirtyStorage), len(so0.dirtyStorage))
	}
	for k, v := range so1.dirtyStorage {
		if so0.dirtyStorage[k] != v {
			t.Errorf("Dirty storage key %x mismatch: have %v, want %v", k, so0.dirtyStorage[k], v)
		}
	}
	for k, v := range so0.dirtyStorage {
		if so1.dirtyStorage[k] != v {
			t.Errorf("Dirty storage key %x mismatch: have %v, want none.", k, v)
		}
	}
	if len(so1.originStorage) != len(so0.originStorage) {
		t.Errorf("Origin storage size mismatch: have %d, want %d", len(so1.originStorage), len(so0.originStorage))
	}
	for k, v := range so1.originStorage {
		if so0.originStorage[k] != v {
			t.Errorf("Origin storage key %x mismatch: have %v, want %v", k, so0.originStorage[k], v)
		}
	}
	for k, v := range so0.originStorage {
		if so1.originStorage[k] != v {
			t.Errorf("Origin storage key %x mismatch: have %v, want none.", k, v)
		}
	}
}<|MERGE_RESOLUTION|>--- conflicted
+++ resolved
@@ -88,10 +88,6 @@
 	}
 }
 
-<<<<<<< HEAD
-func TestNull(t *testing.T) {
-	s := newStateTest()
-=======
 func (s *StateSuite) TestDumpAddress(c *checker.C) {
 	// generate a few entries
 	obj1 := s.state.GetOrNewStateObject(toAddr([]byte{0x01}))
@@ -147,8 +143,8 @@
 	s.state, _ = New(common.Hash{}, NewDatabase(s.db))
 }
 
-func (s *StateSuite) TestNull(c *checker.C) {
->>>>>>> c8f07379
+func TestNull(t *testing.T) {
+	s := newStateTest()
 	address := common.HexToAddress("0x823140710bf13990e4500136726d8b55")
 	s.state.CreateAccount(address)
 	//value := common.FromHex("0x823140710bf13990e4500136726d8b55")
