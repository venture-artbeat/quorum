// Copyright 2014 The go-ethereum Authors
// This file is part of the go-ethereum library.
//
// The go-ethereum library is free software: you can redistribute it and/or modify
// it under the terms of the GNU Lesser General Public License as published by
// the Free Software Foundation, either version 3 of the License, or
// (at your option) any later version.
//
// The go-ethereum library is distributed in the hope that it will be useful,
// but WITHOUT ANY WARRANTY; without even the implied warranty of
// MERCHANTABILITY or FITNESS FOR A PARTICULAR PURPOSE. See the
// GNU Lesser General Public License for more details.
//
// You should have received a copy of the GNU Lesser General Public License
// along with the go-ethereum library. If not, see <http://www.gnu.org/licenses/>.

package vm

import (
	"math"

	"github.com/ethereum/go-ethereum/common"
	"github.com/ethereum/go-ethereum/log"
	"github.com/ethereum/go-ethereum/private"
)

// Last address that can be used for a pre-compiled contract
var QUORUM_MAX_PRECOMPILE = math.MaxInt8

// QuorumPrecompiledContract is an extended interface for native Quorum Go contracts. The implementation
// requires a deterministic gas count based on the input size of the Run method of the
// contract.
type QuorumPrecompiledContract interface {
	RequiredGas(input []byte) uint64            // RequiredPrice calculates the contract gas use
	Run(evm *EVM, input []byte) ([]byte, error) // Run runs the precompiled contract
}

// Ths contains the default set of pre-compiled Quorum contracts (with an extended interface).
var QuorumPrecompiledContracts = map[common.Address]QuorumPrecompiledContract{
	PrivacyMarkerAddress(): &privacyMarker{},
}

// QuorumRunPrecompiledContract runs and evaluates the output of an extended precompiled contract.
// It returns
// - the returned bytes,
// - the _remaining_ gas,
// - any error that occurred
func QuorumRunPrecompiledContract(evm *EVM, p QuorumPrecompiledContract, input []byte, suppliedGas uint64) (ret []byte, remainingGas uint64, err error) {
	gasCost := p.RequiredGas(input)
	if suppliedGas < gasCost {
		return nil, 0, ErrOutOfGas
	}
	suppliedGas -= gasCost
	output, err := p.Run(evm, input)
	return output, suppliedGas, err
}

type privacyMarker struct{}

func PrivacyMarkerAddress() common.Address {
	address := QUORUM_MAX_PRECOMPILE - 1
	return common.BytesToAddress([]byte{byte(address)})
}

func (c *privacyMarker) RequiredGas(_ []byte) uint64 {
	return uint64(0)
}

// privacyMarker precompile execution
// Retrieves private transaction from Tessera and executes it.
// If we are not a participant, then just ensure public state remains in sync.
//		input = 20 byte address of sender, 64 byte hash for the private transaction
func (c *privacyMarker) Run(evm *EVM, _ []byte) ([]byte, error) {
	log.Debug("Running privacy marker precompile")

	// support vanilla ethereum tests where tx is not set
	if evm.currentTx == nil {
		return nil, nil
	}

	if evm.currentTx.To() == nil || evm.currentTx.To().String() != PrivacyMarkerAddress().String() || evm.depth != 0 {
		// only supporting direct precompile calls so far
		return nil, nil
	}

	if evm.currentTx.IsPrivate() {
		//only public transactions can call the precompile
		log.Warn("Private transaction called precompile", "tx hash", evm.currentTx.Hash())
		return nil, nil
	}

	data := evm.currentTx.Data()
	tx, _, err := private.FetchPrivateTransaction(data)
	if err != nil {
		log.Error("Failed to retrieve transaction from private transaction manager", "err", err)
		return nil, err
	}

	//TODO (peter): sender from tx data should be removed when possible
	fromAddr := common.BytesToAddress(data[:20])
	if tx == nil {
		log.Debug("not a participant, precompile performing no action")
		// must increment the nonce to mirror the state change that is done in evm.create() for participants
		evm.publicState.SetNonce(fromAddr, evm.publicState.GetNonce(fromAddr)+1)
		return nil, nil
	}

	if !tx.IsPrivate() {
		//should only allow private txns from inside precompile, as many assumptions
		//about how a tx operates are based on its privacy (e.g. which dbs to use, PE checks etc)
		log.Warn("Public transaction pulled from PTM during privacy precompile execution")

		// non-participants have already incremented the public nonce, so we need to as well
		evm.publicState.SetNonce(fromAddr, evm.publicState.GetNonce(fromAddr)+1)

		return nil, nil
	}
	//validate the tx is signed
	signedBy := tx.From()
	if signedBy.String() == (common.Address{}).String() || signedBy.String() != fromAddr.String() {
		// the private tx is signed by someone else or is not properly signed, abort
		// still need to increment the public nonce
		evm.publicState.SetNonce(fromAddr, evm.publicState.GetNonce(fromAddr)+1)
		return nil, nil
	}

	nonceBefore := evm.PublicState().GetNonce(fromAddr)
<<<<<<< HEAD
	_, _ = c.runUsingNewEVM(evm, *tx)
=======
	if _, err := evm.InnerApply(tx); err != nil {
		log.Warn("Unable to apply PMT's inner tx to EVM", "err", err)
		return nil, err
	}
>>>>>>> 9e70aa55

	nonceAfter := evm.PublicState().GetNonce(fromAddr)
	if nonceBefore == nonceAfter {
		// the nonce wasn't incremented for some reason, usually if an error occurred during processing
		// this will need to be incremented to keep in line with non-party nodes
		evm.publicState.SetNonce(fromAddr, evm.publicState.GetNonce(fromAddr)+1)
	}
	return nil, nil
}<|MERGE_RESOLUTION|>--- conflicted
+++ resolved
@@ -125,14 +125,10 @@
 	}
 
 	nonceBefore := evm.PublicState().GetNonce(fromAddr)
-<<<<<<< HEAD
-	_, _ = c.runUsingNewEVM(evm, *tx)
-=======
 	if _, err := evm.InnerApply(tx); err != nil {
 		log.Warn("Unable to apply PMT's inner tx to EVM", "err", err)
 		return nil, err
 	}
->>>>>>> 9e70aa55
 
 	nonceAfter := evm.PublicState().GetNonce(fromAddr)
 	if nonceBefore == nonceAfter {
