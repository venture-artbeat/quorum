--- conflicted
+++ resolved
@@ -136,11 +136,7 @@
 
 	// Create a new receipt for the transaction, storing the intermediate root and gas used by the tx
 	// based on the eip phase, we're passing wether the root touch-delete accounts.
-<<<<<<< HEAD
-	receipt := types.NewReceipt(root, failed, *usedGas)
-=======
-	receipt := types.NewReceipt(root, publicFailed, usedGas)
->>>>>>> 8c9ed51f
+	receipt := types.NewReceipt(root, publicFailed, *usedGas)
 	receipt.TxHash = tx.Hash()
 	receipt.GasUsed = gas
 	// if the transaction created a contract, store the creation address in the receipt.
