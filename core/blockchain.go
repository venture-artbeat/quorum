// Copyright 2014 The go-ethereum Authors
// This file is part of the go-ethereum library.
//
// The go-ethereum library is free software: you can redistribute it and/or modify
// it under the terms of the GNU Lesser General Public License as published by
// the Free Software Foundation, either version 3 of the License, or
// (at your option) any later version.
//
// The go-ethereum library is distributed in the hope that it will be useful,
// but WITHOUT ANY WARRANTY; without even the implied warranty of
// MERCHANTABILITY or FITNESS FOR A PARTICULAR PURPOSE. See the
// GNU Lesser General Public License for more details.
//
// You should have received a copy of the GNU Lesser General Public License
// along with the go-ethereum library. If not, see <http://www.gnu.org/licenses/>.

// Package core implements the Ethereum consensus protocol.
package core

import (
	"context"
	"errors"
	"fmt"
	"io"
	"math/big"
	mrand "math/rand"
	"sort"
	"sync"
	"sync/atomic"
	"time"

	"github.com/jpmorganchase/quorum-security-plugin-sdk-go/proto"

	"github.com/ethereum/go-ethereum/common"
	"github.com/ethereum/go-ethereum/common/math"
	"github.com/ethereum/go-ethereum/common/mclock"
	"github.com/ethereum/go-ethereum/common/prque"
	"github.com/ethereum/go-ethereum/consensus"
	"github.com/ethereum/go-ethereum/core/rawdb"
	"github.com/ethereum/go-ethereum/core/state"
	"github.com/ethereum/go-ethereum/core/state/snapshot"
	"github.com/ethereum/go-ethereum/core/types"
	"github.com/ethereum/go-ethereum/core/vm"
	"github.com/ethereum/go-ethereum/ethdb"
	"github.com/ethereum/go-ethereum/event"
	"github.com/ethereum/go-ethereum/log"
	"github.com/ethereum/go-ethereum/metrics"
	"github.com/ethereum/go-ethereum/params"
	"github.com/ethereum/go-ethereum/rlp"
	"github.com/ethereum/go-ethereum/trie"
	lru "github.com/hashicorp/golang-lru"
)

var (
	headBlockGauge     = metrics.NewRegisteredGauge("chain/head/block", nil)
	headHeaderGauge    = metrics.NewRegisteredGauge("chain/head/header", nil)
	headFastBlockGauge = metrics.NewRegisteredGauge("chain/head/receipt", nil)

	accountReadTimer   = metrics.NewRegisteredTimer("chain/account/reads", nil)
	accountHashTimer   = metrics.NewRegisteredTimer("chain/account/hashes", nil)
	accountUpdateTimer = metrics.NewRegisteredTimer("chain/account/updates", nil)
	accountCommitTimer = metrics.NewRegisteredTimer("chain/account/commits", nil)

	storageReadTimer   = metrics.NewRegisteredTimer("chain/storage/reads", nil)
	storageHashTimer   = metrics.NewRegisteredTimer("chain/storage/hashes", nil)
	storageUpdateTimer = metrics.NewRegisteredTimer("chain/storage/updates", nil)
	storageCommitTimer = metrics.NewRegisteredTimer("chain/storage/commits", nil)

	snapshotAccountReadTimer = metrics.NewRegisteredTimer("chain/snapshot/account/reads", nil)
	snapshotStorageReadTimer = metrics.NewRegisteredTimer("chain/snapshot/storage/reads", nil)
	snapshotCommitTimer      = metrics.NewRegisteredTimer("chain/snapshot/commits", nil)

	blockInsertTimer     = metrics.NewRegisteredTimer("chain/inserts", nil)
	blockValidationTimer = metrics.NewRegisteredTimer("chain/validation", nil)
	blockExecutionTimer  = metrics.NewRegisteredTimer("chain/execution", nil)
	blockWriteTimer      = metrics.NewRegisteredTimer("chain/write", nil)
	blockReorgAddMeter   = metrics.NewRegisteredMeter("chain/reorg/drop", nil)
	blockReorgDropMeter  = metrics.NewRegisteredMeter("chain/reorg/add", nil)

	blockPrefetchExecuteTimer   = metrics.NewRegisteredTimer("chain/prefetch/executes", nil)
	blockPrefetchInterruptMeter = metrics.NewRegisteredMeter("chain/prefetch/interrupts", nil)

	errInsertionInterrupted = errors.New("insertion is interrupted")
)

const (
	bodyCacheLimit      = 256
	blockCacheLimit     = 256
	receiptsCacheLimit  = 32
	txLookupCacheLimit  = 1024
	maxFutureBlocks     = 256
	maxTimeFutureBlocks = 30
	badBlockLimit       = 10
	TriesInMemory       = 128

	// BlockChainVersion ensures that an incompatible database forces a resync from scratch.
	//
	// Changelog:
	//
	// - Version 4
	//   The following incompatible database changes were added:
	//   * the `BlockNumber`, `TxHash`, `TxIndex`, `BlockHash` and `Index` fields of log are deleted
	//   * the `Bloom` field of receipt is deleted
	//   * the `BlockIndex` and `TxIndex` fields of txlookup are deleted
	// - Version 5
	//  The following incompatible database changes were added:
	//    * the `TxHash`, `GasCost`, and `ContractAddress` fields are no longer stored for a receipt
	//    * the `TxHash`, `GasCost`, and `ContractAddress` fields are computed by looking up the
	//      receipts' corresponding block
	// - Version 6
	//  The following incompatible database changes were added:
	//    * Transaction lookup information stores the corresponding block number instead of block hash
	// - Version 7
	//  The following incompatible database changes were added:
	//    * Use freezer as the ancient database to maintain all ancient data
	BlockChainVersion uint64 = 7
)

// CacheConfig contains the configuration values for the trie caching/pruning
// that's resident in a blockchain.
type CacheConfig struct {
	TrieCleanLimit      int           // Memory allowance (MB) to use for caching trie nodes in memory
	TrieCleanNoPrefetch bool          // Whether to disable heuristic state prefetching for followup blocks
	TrieDirtyLimit      int           // Memory limit (MB) at which to start flushing dirty trie nodes to disk
	TrieDirtyDisabled   bool          // Whether to disable trie write caching and GC altogether (archive node)
	TrieTimeLimit       time.Duration // Time limit after which to flush the current in-memory trie to disk
	SnapshotLimit       int           // Memory allowance (MB) to use for caching snapshot entries in memory

	SnapshotWait bool // Wait for snapshot construction on startup. TODO(karalabe): This is a dirty hack for testing, nuke it
}

// BlockChain represents the canonical chain given a database with a genesis
// block. The Blockchain manages chain imports, reverts, chain reorganisations.
//
// Importing blocks in to the block chain happens according to the set of rules
// defined by the two stage Validator. Processing of blocks is done using the
// Processor which processes the included transaction. The validation of the state
// is done in the second part of the Validator. Failing results in aborting of
// the import.
//
// The BlockChain also helps in returning blocks from **any** chain included
// in the database as well as blocks that represents the canonical chain. It's
// important to note that GetBlock can return any block and does not need to be
// included in the canonical one where as GetBlockByNumber always represents the
// canonical chain.
type BlockChain struct {
	chainConfig *params.ChainConfig // Chain & network configuration
	cacheConfig *CacheConfig        // Cache configuration for pruning

	db     ethdb.Database // Low level persistent database to store final content in
	snaps  *snapshot.Tree // Snapshot tree for fast trie leaf access
	triegc *prque.Prque   // Priority queue mapping block numbers to tries to gc
	gcproc time.Duration  // Accumulates canonical block processing for trie dumping

	// txLookupLimit is the maximum number of blocks from head whose tx indices
	// are reserved:
	//  * 0:   means no limit and regenerate any missing indexes
	//  * N:   means N block limit [HEAD-N+1, HEAD] and delete extra indexes
	//  * nil: disable tx reindexer/deleter, but still index new blocks
	txLookupLimit uint64

	hc            *HeaderChain
	rmLogsFeed    event.Feed
	chainFeed     event.Feed
	chainSideFeed event.Feed
	chainHeadFeed event.Feed
	logsFeed      event.Feed
	blockProcFeed event.Feed
	scope         event.SubscriptionScope
	genesisBlock  *types.Block

	chainmu sync.RWMutex // blockchain insertion lock

	currentBlock     atomic.Value // Current head of the block chain
	currentFastBlock atomic.Value // Current head of the fast-sync chain (may be above the block chain!)

	stateCache    state.Database // State database to reuse between imports (contains state cache)
	bodyCache     *lru.Cache     // Cache for the most recent block bodies
	bodyRLPCache  *lru.Cache     // Cache for the most recent block bodies in RLP encoded format
	receiptsCache *lru.Cache     // Cache for the most recent receipts per block
	blockCache    *lru.Cache     // Cache for the most recent entire blocks
	txLookupCache *lru.Cache     // Cache for the most recent transaction lookup data.
	futureBlocks  *lru.Cache     // future blocks are blocks added for later processing

	quit          chan struct{}  // blockchain quit channel
	wg            sync.WaitGroup // chain processing wait group for shutting down
	running       int32          // 0 if chain is running, 1 when stopped
	procInterrupt int32          // interrupt signaler for block processing

	engine     consensus.Engine
	validator  Validator  // Block and state validator interface
	prefetcher Prefetcher // Block state prefetcher interface
	processor  Processor  // Block transaction processor interface
	vmConfig   vm.Config

	badBlocks       *lru.Cache                         // Bad block cache
	shouldPreserve  func(*types.Block) bool            // Function used to determine whether should preserve the given block.
	terminateInsert func(common.Hash, uint64) bool     // Testing hook used to terminate ancient receipt chain insertion.
	setPrivateState func([]*types.Log, *state.StateDB) // Function to check extension and set private state

	privateStateCache state.Database // Private state database to reuse between imports (contains state cache)
	isMultitenant     bool           // if this blockchain supports multitenancy
}

// function pointer for updating private state
func (bc *BlockChain) PopulateSetPrivateState(ps func([]*types.Log, *state.StateDB)) {
	bc.setPrivateState = ps
}

// function to update the private state as a part contract state extension
func (bc *BlockChain) CheckAndSetPrivateState(txLogs []*types.Log, privateState *state.StateDB) {
	if bc.setPrivateState != nil {
		bc.setPrivateState(txLogs, privateState)
	}
}

// NewBlockChain returns a fully initialised block chain using information
// available in the database. It initialises the default Ethereum Validator and
// Processor.
func NewBlockChain(db ethdb.Database, cacheConfig *CacheConfig, chainConfig *params.ChainConfig, engine consensus.Engine, vmConfig vm.Config, shouldPreserve func(block *types.Block) bool, txLookupLimit *uint64) (*BlockChain, error) {
	if cacheConfig == nil {
		cacheConfig = &CacheConfig{
			TrieCleanLimit: 256,
			TrieDirtyLimit: 256,
			TrieTimeLimit:  5 * time.Minute,
			SnapshotLimit:  256,
			SnapshotWait:   true,
		}
	}
	bodyCache, _ := lru.New(bodyCacheLimit)
	bodyRLPCache, _ := lru.New(bodyCacheLimit)
	receiptsCache, _ := lru.New(receiptsCacheLimit)
	blockCache, _ := lru.New(blockCacheLimit)
	txLookupCache, _ := lru.New(txLookupCacheLimit)
	futureBlocks, _ := lru.New(maxFutureBlocks)
	badBlocks, _ := lru.New(badBlockLimit)

	bc := &BlockChain{
		chainConfig:       chainConfig,
		cacheConfig:       cacheConfig,
		db:                db,
		triegc:            prque.New(nil),
		stateCache:        state.NewDatabaseWithCache(db, cacheConfig.TrieCleanLimit),
		quit:              make(chan struct{}),
		shouldPreserve:    shouldPreserve,
		bodyCache:         bodyCache,
		bodyRLPCache:      bodyRLPCache,
		receiptsCache:     receiptsCache,
		blockCache:        blockCache,
		txLookupCache:     txLookupCache,
		futureBlocks:      futureBlocks,
		engine:            engine,
		vmConfig:          vmConfig,
		badBlocks:         badBlocks,
		privateStateCache: state.NewDatabase(db),
	}
	bc.validator = NewBlockValidator(chainConfig, bc, engine)
	bc.prefetcher = newStatePrefetcher(chainConfig, bc, engine)
	bc.processor = NewStateProcessor(chainConfig, bc, engine)

	var err error
	bc.hc, err = NewHeaderChain(db, chainConfig, engine, bc.insertStopped)
	if err != nil {
		return nil, err
	}
	bc.genesisBlock = bc.GetBlockByNumber(0)
	if bc.genesisBlock == nil {
		return nil, ErrNoGenesis
	}

	var nilBlock *types.Block
	bc.currentBlock.Store(nilBlock)
	bc.currentFastBlock.Store(nilBlock)

	// Initialize the chain with ancient data if it isn't empty.
	var txIndexBlock uint64

	if bc.empty() {
		rawdb.InitDatabaseFromFreezer(bc.db)
		// If ancient database is not empty, reconstruct all missing
		// indices in the background.
		frozen, _ := bc.db.Ancients()
		if frozen > 0 {
			txIndexBlock = frozen
		}
	}

	if err := bc.loadLastState(); err != nil {
		return nil, err
	}
	// The first thing the node will do is reconstruct the verification data for
	// the head block (ethash cache or clique voting snapshot). Might as well do
	// it in advance.
	bc.engine.VerifyHeader(bc, bc.CurrentHeader(), true)

	if frozen, err := bc.db.Ancients(); err == nil && frozen > 0 {
		var (
			needRewind bool
			low        uint64
		)
		// The head full block may be rolled back to a very low height due to
		// blockchain repair. If the head full block is even lower than the ancient
		// chain, truncate the ancient store.
		fullBlock := bc.CurrentBlock()
		if fullBlock != nil && fullBlock != bc.genesisBlock && fullBlock.NumberU64() < frozen-1 {
			needRewind = true
			low = fullBlock.NumberU64()
		}
		// In fast sync, it may happen that ancient data has been written to the
		// ancient store, but the LastFastBlock has not been updated, truncate the
		// extra data here.
		fastBlock := bc.CurrentFastBlock()
		if fastBlock != nil && fastBlock.NumberU64() < frozen-1 {
			needRewind = true
			if fastBlock.NumberU64() < low || low == 0 {
				low = fastBlock.NumberU64()
			}
		}
		if needRewind {
			var hashes []common.Hash
			previous := bc.CurrentHeader().Number.Uint64()
			for i := low + 1; i <= bc.CurrentHeader().Number.Uint64(); i++ {
				hashes = append(hashes, rawdb.ReadCanonicalHash(bc.db, i))
			}
			bc.Rollback(hashes)
			log.Warn("Truncate ancient chain", "from", previous, "to", low)
		}
	}
	// Check the current state of the block hashes and make sure that we do not have any of the bad blocks in our chain
	for hash := range BadHashes {
		if header := bc.GetHeaderByHash(hash); header != nil {
			// get the canonical block corresponding to the offending header's number
			headerByNumber := bc.GetHeaderByNumber(header.Number.Uint64())
			// make sure the headerByNumber (if present) is in our current canonical chain
			if headerByNumber != nil && headerByNumber.Hash() == header.Hash() {
				log.Error("Found bad hash, rewinding chain", "number", header.Number, "hash", header.ParentHash)
				bc.SetHead(header.Number.Uint64() - 1)
				log.Error("Chain rewind was successful, resuming normal operation")
			}
		}
	}
	// Load any existing snapshot, regenerating it if loading failed
	if bc.cacheConfig.SnapshotLimit > 0 {
		bc.snaps = snapshot.New(bc.db, bc.stateCache.TrieDB(), bc.cacheConfig.SnapshotLimit, bc.CurrentBlock().Root(), !bc.cacheConfig.SnapshotWait)
	}
	// Take ownership of this particular state
	go bc.update()
	if txLookupLimit != nil {
		bc.txLookupLimit = *txLookupLimit
		go bc.maintainTxIndex(txIndexBlock)
	}
	return bc, nil
}

<<<<<<< HEAD
=======
func NewMultitenantBlockChain(db ethdb.Database, cacheConfig *CacheConfig, chainConfig *params.ChainConfig, engine consensus.Engine, vmConfig vm.Config, shouldPreserve func(block *types.Block) bool, txLookupLimit *uint64) (*BlockChain, error) {
	bc, err := NewBlockChain(db, cacheConfig, chainConfig, engine, vmConfig, shouldPreserve, txLookupLimit)
	if err != nil {
		return nil, err
	}
	bc.isMultitenant = true
	return bc, err
}

func (bc *BlockChain) getProcInterrupt() bool {
	return atomic.LoadInt32(&bc.procInterrupt) == 1
}

>>>>>>> 3a73c89b
// GetVMConfig returns the block chain VM config.
func (bc *BlockChain) GetVMConfig() *vm.Config {
	return &bc.vmConfig
}

// empty returns an indicator whether the blockchain is empty.
// Note, it's a special case that we connect a non-empty ancient
// database with an empty node, so that we can plugin the ancient
// into node seamlessly.
func (bc *BlockChain) empty() bool {
	genesis := bc.genesisBlock.Hash()
	for _, hash := range []common.Hash{rawdb.ReadHeadBlockHash(bc.db), rawdb.ReadHeadHeaderHash(bc.db), rawdb.ReadHeadFastBlockHash(bc.db)} {
		if hash != genesis {
			return false
		}
	}
	return true
}

// loadLastState loads the last known chain state from the database. This method
// assumes that the chain manager mutex is held.
func (bc *BlockChain) loadLastState() error {
	// Restore the last known head block
	head := rawdb.ReadHeadBlockHash(bc.db)
	if head == (common.Hash{}) {
		// Corrupt or empty database, init from scratch
		log.Warn("Empty database, resetting chain")
		return bc.Reset()
	}
	// Make sure the entire head block is available
	currentBlock := bc.GetBlockByHash(head)
	if currentBlock == nil {
		// Corrupt or empty database, init from scratch
		log.Warn("Head block missing, resetting chain", "hash", head)
		return bc.Reset()
	}
	// Make sure the state associated with the block is available
	if _, err := state.New(currentBlock.Root(), bc.stateCache, bc.snaps); err != nil {
		// Dangling block without a state associated, init from scratch
		log.Warn("Head state missing, repairing chain", "number", currentBlock.Number(), "hash", currentBlock.Hash())
		if err := bc.repair(&currentBlock); err != nil {
			return err
		}
		rawdb.WriteHeadBlockHash(bc.db, currentBlock.Hash())
	}

	// Quorum
	if _, err := state.New(rawdb.GetPrivateStateRoot(bc.db, currentBlock.Root()), bc.privateStateCache, nil); err != nil {
		log.Warn("Head private state missing, resetting chain", "number", currentBlock.Number(), "hash", currentBlock.Hash())
		return bc.Reset()
	}
	// /Quorum

	// Everything seems to be fine, set as the head block
	bc.currentBlock.Store(currentBlock)
	headBlockGauge.Update(int64(currentBlock.NumberU64()))

	// Restore the last known head header
	currentHeader := currentBlock.Header()
	if head := rawdb.ReadHeadHeaderHash(bc.db); head != (common.Hash{}) {
		if header := bc.GetHeaderByHash(head); header != nil {
			currentHeader = header
		}
	}
	bc.hc.SetCurrentHeader(currentHeader)

	// Restore the last known head fast block
	bc.currentFastBlock.Store(currentBlock)
	headFastBlockGauge.Update(int64(currentBlock.NumberU64()))

	if head := rawdb.ReadHeadFastBlockHash(bc.db); head != (common.Hash{}) {
		if block := bc.GetBlockByHash(head); block != nil {
			bc.currentFastBlock.Store(block)
			headFastBlockGauge.Update(int64(block.NumberU64()))
		}
	}
	// Issue a status log for the user
	currentFastBlock := bc.CurrentFastBlock()

	headerTd := bc.GetTd(currentHeader.Hash(), currentHeader.Number.Uint64())
	blockTd := bc.GetTd(currentBlock.Hash(), currentBlock.NumberU64())
	fastTd := bc.GetTd(currentFastBlock.Hash(), currentFastBlock.NumberU64())

	log.Info("Loaded most recent local header", "number", currentHeader.Number, "hash", currentHeader.Hash(), "td", headerTd, "age", common.PrettyAge(time.Unix(int64(currentHeader.Time), 0)))
	log.Info("Loaded most recent local full block", "number", currentBlock.Number(), "hash", currentBlock.Hash(), "td", blockTd, "age", common.PrettyAge(time.Unix(int64(currentBlock.Time()), 0)))
	log.Info("Loaded most recent local fast block", "number", currentFastBlock.Number(), "hash", currentFastBlock.Hash(), "td", fastTd, "age", common.PrettyAge(time.Unix(int64(currentFastBlock.Time()), 0)))

	return nil
}

// SetHead rewinds the local chain to a new head. In the case of headers, everything
// above the new head will be deleted and the new one set. In the case of blocks
// though, the head may be further rewound if block bodies are missing (non-archive
// nodes after a fast sync).
func (bc *BlockChain) SetHead(head uint64) error {
	log.Warn("Rewinding blockchain", "target", head)

	bc.chainmu.Lock()
	defer bc.chainmu.Unlock()

	updateFn := func(db ethdb.KeyValueWriter, header *types.Header) {
		// Rewind the block chain, ensuring we don't end up with a stateless head block
		if currentBlock := bc.CurrentBlock(); currentBlock != nil && header.Number.Uint64() < currentBlock.NumberU64() {
			newHeadBlock := bc.GetBlock(header.Hash(), header.Number.Uint64())
			if newHeadBlock == nil {
				newHeadBlock = bc.genesisBlock
			} else {
				if _, err := state.New(newHeadBlock.Root(), bc.stateCache, bc.snaps); err != nil {
					// Rewound state missing, rolled back to before pivot, reset to genesis
					newHeadBlock = bc.genesisBlock
				}
			}
			rawdb.WriteHeadBlockHash(db, newHeadBlock.Hash())

			// Degrade the chain markers if they are explicitly reverted.
			// In theory we should update all in-memory markers in the
			// last step, however the direction of SetHead is from high
			// to low, so it's safe the update in-memory markers directly.
			bc.currentBlock.Store(newHeadBlock)
			headBlockGauge.Update(int64(newHeadBlock.NumberU64()))
		}

		// Rewind the fast block in a simpleton way to the target head
		if currentFastBlock := bc.CurrentFastBlock(); currentFastBlock != nil && header.Number.Uint64() < currentFastBlock.NumberU64() {
			newHeadFastBlock := bc.GetBlock(header.Hash(), header.Number.Uint64())
			// If either blocks reached nil, reset to the genesis state
			if newHeadFastBlock == nil {
				newHeadFastBlock = bc.genesisBlock
			}
			rawdb.WriteHeadFastBlockHash(db, newHeadFastBlock.Hash())

			// Degrade the chain markers if they are explicitly reverted.
			// In theory we should update all in-memory markers in the
			// last step, however the direction of SetHead is from high
			// to low, so it's safe the update in-memory markers directly.
			bc.currentFastBlock.Store(newHeadFastBlock)
			headFastBlockGauge.Update(int64(newHeadFastBlock.NumberU64()))
		}
	}

	// Rewind the header chain, deleting all block bodies until then
	delFn := func(db ethdb.KeyValueWriter, hash common.Hash, num uint64) {
		// Ignore the error here since light client won't hit this path
		frozen, _ := bc.db.Ancients()
		if num+1 <= frozen {
			// Truncate all relative data(header, total difficulty, body, receipt
			// and canonical hash) from ancient store.
			if err := bc.db.TruncateAncients(num + 1); err != nil {
				log.Crit("Failed to truncate ancient data", "number", num, "err", err)
			}

			// Remove the hash <-> number mapping from the active store.
			rawdb.DeleteHeaderNumber(db, hash)
		} else {
			// Remove relative body and receipts from the active store.
			// The header, total difficulty and canonical hash will be
			// removed in the hc.SetHead function.
			rawdb.DeleteBody(db, hash, num)
			rawdb.DeleteReceipts(db, hash, num)
		}
		// Todo(rjl493456442) txlookup, bloombits, etc
	}
	bc.hc.SetHead(head, updateFn, delFn)

	// Clear out any stale content from the caches
	bc.bodyCache.Purge()
	bc.bodyRLPCache.Purge()
	bc.receiptsCache.Purge()
	bc.blockCache.Purge()
	bc.txLookupCache.Purge()
	bc.futureBlocks.Purge()

	return bc.loadLastState()
}

// FastSyncCommitHead sets the current head block to the one defined by the hash
// irrelevant what the chain contents were prior.
func (bc *BlockChain) FastSyncCommitHead(hash common.Hash) error {
	// Make sure that both the block as well at its state trie exists
	block := bc.GetBlockByHash(hash)
	if block == nil {
		return fmt.Errorf("non existent block [%x…]", hash[:4])
	}
	if _, err := trie.NewSecure(block.Root(), bc.stateCache.TrieDB()); err != nil {
		return err
	}
	// If all checks out, manually set the head block
	bc.chainmu.Lock()
	bc.currentBlock.Store(block)
	headBlockGauge.Update(int64(block.NumberU64()))
	bc.chainmu.Unlock()

	// Destroy any existing state snapshot and regenerate it in the background
	if bc.snaps != nil {
		bc.snaps.Rebuild(block.Root())
	}
	log.Info("Committed new head block", "number", block.Number(), "hash", hash)
	return nil
}

// GasLimit returns the gas limit of the current HEAD block.
func (bc *BlockChain) GasLimit() uint64 {
	bc.chainmu.RLock()
	defer bc.chainmu.RUnlock()

	if bc.Config().IsQuorum {
		return math.MaxBig256.Uint64() // HACK(joel) a very large number
	} else {
		return bc.CurrentBlock().GasLimit()
	}
}

// CurrentBlock retrieves the current head block of the canonical chain. The
// block is retrieved from the blockchain's internal cache.
func (bc *BlockChain) CurrentBlock() *types.Block {
	return bc.currentBlock.Load().(*types.Block)
}

// Snapshot returns the blockchain snapshot tree. This method is mainly used for
// testing, to make it possible to verify the snapshot after execution.
//
// Warning: There are no guarantees about the safety of using the returned 'snap' if the
// blockchain is simultaneously importing blocks, so take care.
func (bc *BlockChain) Snapshot() *snapshot.Tree {
	return bc.snaps
}

// CurrentFastBlock retrieves the current fast-sync head block of the canonical
// chain. The block is retrieved from the blockchain's internal cache.
func (bc *BlockChain) CurrentFastBlock() *types.Block {
	return bc.currentFastBlock.Load().(*types.Block)
}

// Validator returns the current validator.
func (bc *BlockChain) Validator() Validator {
	return bc.validator
}

// Processor returns the current processor.
func (bc *BlockChain) Processor() Processor {
	return bc.processor
}

// State returns a new mutable state based on the current HEAD block.
func (bc *BlockChain) State() (*state.StateDB, *state.StateDB, error) {
	return bc.StateAt(bc.CurrentBlock().Root())
}

// StateAt returns a new mutable state based on a particular point in time.
func (bc *BlockChain) StateAt(root common.Hash) (*state.StateDB, *state.StateDB, error) {
	publicStateDb, publicStateDbErr := state.New(root, bc.stateCache, bc.snaps)
	if publicStateDbErr != nil {
		return nil, nil, publicStateDbErr
	}
	privateStateDb, privateStateDbErr := state.New(rawdb.GetPrivateStateRoot(bc.db, root), bc.privateStateCache, nil)
	if privateStateDbErr != nil {
		return nil, nil, privateStateDbErr
	}

	return publicStateDb, privateStateDb, nil
}

// StateCache returns the caching database underpinning the blockchain instance.
func (bc *BlockChain) StateCache() (state.Database, state.Database) {
	return bc.stateCache, bc.privateStateCache
}

// Reset purges the entire blockchain, restoring it to its genesis state.
func (bc *BlockChain) Reset() error {
	return bc.ResetWithGenesisBlock(bc.genesisBlock)
}

// ResetWithGenesisBlock purges the entire blockchain, restoring it to the
// specified genesis state.
func (bc *BlockChain) ResetWithGenesisBlock(genesis *types.Block) error {
	// Dump the entire block chain and purge the caches
	if err := bc.SetHead(0); err != nil {
		return err
	}
	bc.chainmu.Lock()
	defer bc.chainmu.Unlock()

	// Prepare the genesis block and reinitialise the chain
	batch := bc.db.NewBatch()
	rawdb.WriteTd(batch, genesis.Hash(), genesis.NumberU64(), genesis.Difficulty())
	rawdb.WriteBlock(batch, genesis)
	if err := batch.Write(); err != nil {
		log.Crit("Failed to write genesis block", "err", err)
	}
	bc.writeHeadBlock(genesis)

	// Last update all in-memory chain markers
	bc.genesisBlock = genesis
	bc.currentBlock.Store(bc.genesisBlock)
	headBlockGauge.Update(int64(bc.genesisBlock.NumberU64()))
	bc.hc.SetGenesis(bc.genesisBlock.Header())
	bc.hc.SetCurrentHeader(bc.genesisBlock.Header())
	bc.currentFastBlock.Store(bc.genesisBlock)
	headFastBlockGauge.Update(int64(bc.genesisBlock.NumberU64()))
	return nil
}

// repair tries to repair the current blockchain by rolling back the current block
// until one with associated state is found. This is needed to fix incomplete db
// writes caused either by crashes/power outages, or simply non-committed tries.
//
// This method only rolls back the current block. The current header and current
// fast block are left intact.
func (bc *BlockChain) repair(head **types.Block) error {
	for {
		// Abort if we've rewound to a head block that does have associated state
		if _, err := state.New((*head).Root(), bc.stateCache, bc.snaps); err == nil {
			log.Info("Rewound blockchain to past state", "number", (*head).Number(), "hash", (*head).Hash())
			return nil
		}
		// Otherwise rewind one block and recheck state availability there
		block := bc.GetBlock((*head).ParentHash(), (*head).NumberU64()-1)
		if block == nil {
			return fmt.Errorf("missing block %d [%x]", (*head).NumberU64()-1, (*head).ParentHash())
		}
		*head = block
	}
}

// Export writes the active chain to the given writer.
func (bc *BlockChain) Export(w io.Writer) error {
	return bc.ExportN(w, uint64(0), bc.CurrentBlock().NumberU64())
}

// ExportN writes a subset of the active chain to the given writer.
func (bc *BlockChain) ExportN(w io.Writer, first uint64, last uint64) error {
	bc.chainmu.RLock()
	defer bc.chainmu.RUnlock()

	if first > last {
		return fmt.Errorf("export failed: first (%d) is greater than last (%d)", first, last)
	}
	log.Info("Exporting batch of blocks", "count", last-first+1)

	start, reported := time.Now(), time.Now()
	for nr := first; nr <= last; nr++ {
		block := bc.GetBlockByNumber(nr)
		if block == nil {
			return fmt.Errorf("export failed on #%d: not found", nr)
		}
		if err := block.EncodeRLP(w); err != nil {
			return err
		}
		if time.Since(reported) >= statsReportLimit {
			log.Info("Exporting blocks", "exported", block.NumberU64()-first, "elapsed", common.PrettyDuration(time.Since(start)))
			reported = time.Now()
		}
	}
	return nil
}

// writeHeadBlock injects a new head block into the current block chain. This method
// assumes that the block is indeed a true head. It will also reset the head
// header and the head fast sync block to this very same block if they are older
// or if they are on a different side chain.
//
// Note, this function assumes that the `mu` mutex is held!
func (bc *BlockChain) writeHeadBlock(block *types.Block) {
	// If the block is on a side chain or an unknown one, force other heads onto it too
	updateHeads := rawdb.ReadCanonicalHash(bc.db, block.NumberU64()) != block.Hash()

	// Add the block to the canonical chain number scheme and mark as the head
	batch := bc.db.NewBatch()
	rawdb.WriteCanonicalHash(batch, block.Hash(), block.NumberU64())
	rawdb.WriteTxLookupEntries(batch, block)
	rawdb.WriteHeadBlockHash(batch, block.Hash())

	// If the block is better than our head or is on a different chain, force update heads
	if updateHeads {
		rawdb.WriteHeadHeaderHash(batch, block.Hash())
		rawdb.WriteHeadFastBlockHash(batch, block.Hash())
	}
	// Flush the whole batch into the disk, exit the node if failed
	if err := batch.Write(); err != nil {
		log.Crit("Failed to update chain indexes and markers", "err", err)
	}
	// Update all in-memory chain markers in the last step
	if updateHeads {
		bc.hc.SetCurrentHeader(block.Header())
		bc.currentFastBlock.Store(block)
		headFastBlockGauge.Update(int64(block.NumberU64()))
	}
	bc.currentBlock.Store(block)
	headBlockGauge.Update(int64(block.NumberU64()))
}

// Genesis retrieves the chain's genesis block.
func (bc *BlockChain) Genesis() *types.Block {
	return bc.genesisBlock
}

// GetBody retrieves a block body (transactions and uncles) from the database by
// hash, caching it if found.
func (bc *BlockChain) GetBody(hash common.Hash) *types.Body {
	// Short circuit if the body's already in the cache, retrieve otherwise
	if cached, ok := bc.bodyCache.Get(hash); ok {
		body := cached.(*types.Body)
		return body
	}
	number := bc.hc.GetBlockNumber(hash)
	if number == nil {
		return nil
	}
	body := rawdb.ReadBody(bc.db, hash, *number)
	if body == nil {
		return nil
	}
	// Cache the found body for next time and return
	bc.bodyCache.Add(hash, body)
	return body
}

// GetBodyRLP retrieves a block body in RLP encoding from the database by hash,
// caching it if found.
func (bc *BlockChain) GetBodyRLP(hash common.Hash) rlp.RawValue {
	// Short circuit if the body's already in the cache, retrieve otherwise
	if cached, ok := bc.bodyRLPCache.Get(hash); ok {
		return cached.(rlp.RawValue)
	}
	number := bc.hc.GetBlockNumber(hash)
	if number == nil {
		return nil
	}
	body := rawdb.ReadBodyRLP(bc.db, hash, *number)
	if len(body) == 0 {
		return nil
	}
	// Cache the found body for next time and return
	bc.bodyRLPCache.Add(hash, body)
	return body
}

// HasBlock checks if a block is fully present in the database or not.
func (bc *BlockChain) HasBlock(hash common.Hash, number uint64) bool {
	if bc.blockCache.Contains(hash) {
		return true
	}
	return rawdb.HasBody(bc.db, hash, number)
}

// HasFastBlock checks if a fast block is fully present in the database or not.
func (bc *BlockChain) HasFastBlock(hash common.Hash, number uint64) bool {
	if !bc.HasBlock(hash, number) {
		return false
	}
	if bc.receiptsCache.Contains(hash) {
		return true
	}
	return rawdb.HasReceipts(bc.db, hash, number)
}

// HasState checks if state trie is fully present in the database or not.
func (bc *BlockChain) HasState(hash common.Hash) bool {
	_, err := bc.stateCache.OpenTrie(hash)
	return err == nil
}

// HasBlockAndState checks if a block and associated state trie is fully present
// in the database or not, caching it if present.
func (bc *BlockChain) HasBlockAndState(hash common.Hash, number uint64) bool {
	// Check first that the block itself is known
	block := bc.GetBlock(hash, number)
	if block == nil {
		return false
	}
	return bc.HasState(block.Root())
}

// GetBlock retrieves a block from the database by hash and number,
// caching it if found.
func (bc *BlockChain) GetBlock(hash common.Hash, number uint64) *types.Block {
	// Short circuit if the block's already in the cache, retrieve otherwise
	if block, ok := bc.blockCache.Get(hash); ok {
		return block.(*types.Block)
	}
	block := rawdb.ReadBlock(bc.db, hash, number)
	if block == nil {
		return nil
	}
	// Cache the found block for next time and return
	bc.blockCache.Add(block.Hash(), block)
	return block
}

// GetBlockByHash retrieves a block from the database by hash, caching it if found.
func (bc *BlockChain) GetBlockByHash(hash common.Hash) *types.Block {
	number := bc.hc.GetBlockNumber(hash)
	if number == nil {
		return nil
	}
	return bc.GetBlock(hash, *number)
}

// GetBlockByNumber retrieves a block from the database by number, caching it
// (associated with its hash) if found.
func (bc *BlockChain) GetBlockByNumber(number uint64) *types.Block {
	hash := rawdb.ReadCanonicalHash(bc.db, number)
	if hash == (common.Hash{}) {
		return nil
	}
	return bc.GetBlock(hash, number)
}

// GetReceiptsByHash retrieves the receipts for all transactions in a given block.
func (bc *BlockChain) GetReceiptsByHash(hash common.Hash) types.Receipts {
	if receipts, ok := bc.receiptsCache.Get(hash); ok {
		return receipts.(types.Receipts)
	}
	number := rawdb.ReadHeaderNumber(bc.db, hash)
	if number == nil {
		return nil
	}
	receipts := rawdb.ReadReceipts(bc.db, hash, *number, bc.chainConfig)
	if receipts == nil {
		return nil
	}
	bc.receiptsCache.Add(hash, receipts)
	return receipts
}

// GetBlocksFromHash returns the block corresponding to hash and up to n-1 ancestors.
// [deprecated by eth/62]
func (bc *BlockChain) GetBlocksFromHash(hash common.Hash, n int) (blocks []*types.Block) {
	number := bc.hc.GetBlockNumber(hash)
	if number == nil {
		return nil
	}
	for i := 0; i < n; i++ {
		block := bc.GetBlock(hash, *number)
		if block == nil {
			break
		}
		blocks = append(blocks, block)
		hash = block.ParentHash()
		*number--
	}
	return
}

// GetUnclesInChain retrieves all the uncles from a given block backwards until
// a specific distance is reached.
func (bc *BlockChain) GetUnclesInChain(block *types.Block, length int) []*types.Header {
	uncles := []*types.Header{}
	for i := 0; block != nil && i < length; i++ {
		uncles = append(uncles, block.Uncles()...)
		block = bc.GetBlock(block.ParentHash(), block.NumberU64()-1)
	}
	return uncles
}

// TrieNode retrieves a blob of data associated with a trie node (or code hash)
// either from ephemeral in-memory cache, or from persistent storage.
func (bc *BlockChain) TrieNode(hash common.Hash) ([]byte, error) {
	return bc.stateCache.TrieDB().Node(hash)
}

// Stop stops the blockchain service. If any imports are currently in progress
// it will abort them using the procInterrupt.
func (bc *BlockChain) Stop() {
	if !atomic.CompareAndSwapInt32(&bc.running, 0, 1) {
		return
	}
	// Unsubscribe all subscriptions registered from blockchain
	bc.scope.Close()
	close(bc.quit)
	bc.StopInsert()
	bc.wg.Wait()

	// Ensure that the entirety of the state snapshot is journalled to disk.
	var snapBase common.Hash
	if bc.snaps != nil {
		var err error
		if snapBase, err = bc.snaps.Journal(bc.CurrentBlock().Root()); err != nil {
			log.Error("Failed to journal state snapshot", "err", err)
		}
	}
	// Ensure the state of a recent block is also stored to disk before exiting.
	// We're writing three different states to catch different restart scenarios:
	//  - HEAD:     So we don't need to reprocess any blocks in the general case
	//  - HEAD-1:   So we don't do large reorgs if our HEAD becomes an uncle
	//  - HEAD-127: So we have a hard limit on the number of blocks reexecuted
	if !bc.cacheConfig.TrieDirtyDisabled {
		triedb := bc.stateCache.TrieDB()

		for _, offset := range []uint64{0, 1, TriesInMemory - 1} {
			if number := bc.CurrentBlock().NumberU64(); number > offset {
				recent := bc.GetBlockByNumber(number - offset)

				log.Info("Writing cached state to disk", "block", recent.Number(), "hash", recent.Hash(), "root", recent.Root())
				if err := triedb.Commit(recent.Root(), true); err != nil {
					log.Error("Failed to commit recent state trie", "err", err)
				}
			}
		}
		if snapBase != (common.Hash{}) {
			log.Info("Writing snapshot state to disk", "root", snapBase)
			if err := triedb.Commit(snapBase, true); err != nil {
				log.Error("Failed to commit recent state trie", "err", err)
			}
		}
		for !bc.triegc.Empty() {
			triedb.Dereference(bc.triegc.PopItem().(common.Hash))
		}
		if size, _ := triedb.Size(); size != 0 {
			log.Error("Dangling trie nodes after full cleanup")
		}
	}
	log.Info("Blockchain stopped")
}

// StopInsert interrupts all insertion methods, causing them to return
// errInsertionInterrupted as soon as possible. Insertion is permanently disabled after
// calling this method.
func (bc *BlockChain) StopInsert() {
	atomic.StoreInt32(&bc.procInterrupt, 1)
}

// insertStopped returns true after StopInsert has been called.
func (bc *BlockChain) insertStopped() bool {
	return atomic.LoadInt32(&bc.procInterrupt) == 1
}

func (bc *BlockChain) procFutureBlocks() {
	blocks := make([]*types.Block, 0, bc.futureBlocks.Len())
	for _, hash := range bc.futureBlocks.Keys() {
		if block, exist := bc.futureBlocks.Peek(hash); exist {
			blocks = append(blocks, block.(*types.Block))
		}
	}
	if len(blocks) > 0 {
		sort.Slice(blocks, func(i, j int) bool {
			return blocks[i].NumberU64() < blocks[j].NumberU64()
		})
		// Insert one by one as chain insertion needs contiguous ancestry between blocks
		for i := range blocks {
			bc.InsertChain(blocks[i : i+1])
		}
	}
}

// WriteStatus status of write
type WriteStatus byte

const (
	NonStatTy WriteStatus = iota
	CanonStatTy
	SideStatTy
)

// Rollback is designed to remove a chain of links from the database that aren't
// certain enough to be valid.
func (bc *BlockChain) Rollback(chain []common.Hash) {
	bc.chainmu.Lock()
	defer bc.chainmu.Unlock()

	batch := bc.db.NewBatch()
	for i := len(chain) - 1; i >= 0; i-- {
		hash := chain[i]

		// Degrade the chain markers if they are explicitly reverted.
		// In theory we should update all in-memory markers in the
		// last step, however the direction of rollback is from high
		// to low, so it's safe the update in-memory markers directly.
		currentHeader := bc.hc.CurrentHeader()
		if currentHeader.Hash() == hash {
			newHeadHeader := bc.GetHeader(currentHeader.ParentHash, currentHeader.Number.Uint64()-1)
			rawdb.WriteHeadHeaderHash(batch, currentHeader.ParentHash)
			bc.hc.SetCurrentHeader(newHeadHeader)
		}
		if currentFastBlock := bc.CurrentFastBlock(); currentFastBlock.Hash() == hash {
			newFastBlock := bc.GetBlock(currentFastBlock.ParentHash(), currentFastBlock.NumberU64()-1)
			rawdb.WriteHeadFastBlockHash(batch, currentFastBlock.ParentHash())
			bc.currentFastBlock.Store(newFastBlock)
			headFastBlockGauge.Update(int64(newFastBlock.NumberU64()))
		}
		if currentBlock := bc.CurrentBlock(); currentBlock.Hash() == hash {
			newBlock := bc.GetBlock(currentBlock.ParentHash(), currentBlock.NumberU64()-1)
			rawdb.WriteHeadBlockHash(batch, currentBlock.ParentHash())
			bc.currentBlock.Store(newBlock)
			headBlockGauge.Update(int64(newBlock.NumberU64()))
		}
	}
	if err := batch.Write(); err != nil {
		log.Crit("Failed to rollback chain markers", "err", err)
	}
	// Truncate ancient data which exceeds the current header.
	//
	// Notably, it can happen that system crashes without truncating the ancient data
	// but the head indicator has been updated in the active store. Regarding this issue,
	// system will self recovery by truncating the extra data during the setup phase.
	if err := bc.truncateAncient(bc.hc.CurrentHeader().Number.Uint64()); err != nil {
		log.Crit("Truncate ancient store failed", "err", err)
	}
}

// truncateAncient rewinds the blockchain to the specified header and deletes all
// data in the ancient store that exceeds the specified header.
func (bc *BlockChain) truncateAncient(head uint64) error {
	frozen, err := bc.db.Ancients()
	if err != nil {
		return err
	}
	// Short circuit if there is no data to truncate in ancient store.
	if frozen <= head+1 {
		return nil
	}
	// Truncate all the data in the freezer beyond the specified head
	if err := bc.db.TruncateAncients(head + 1); err != nil {
		return err
	}
	// Clear out any stale content from the caches
	bc.hc.headerCache.Purge()
	bc.hc.tdCache.Purge()
	bc.hc.numberCache.Purge()

	// Clear out any stale content from the caches
	bc.bodyCache.Purge()
	bc.bodyRLPCache.Purge()
	bc.receiptsCache.Purge()
	bc.blockCache.Purge()
	bc.txLookupCache.Purge()
	bc.futureBlocks.Purge()

	log.Info("Rewind ancient data", "number", head)
	return nil
}

// numberHash is just a container for a number and a hash, to represent a block
type numberHash struct {
	number uint64
	hash   common.Hash
}

// InsertReceiptChain attempts to complete an already existing header chain with
// transaction and receipt data.
func (bc *BlockChain) InsertReceiptChain(blockChain types.Blocks, receiptChain []types.Receipts, ancientLimit uint64) (int, error) {
	// We don't require the chainMu here since we want to maximize the
	// concurrency of header insertion and receipt insertion.
	bc.wg.Add(1)
	defer bc.wg.Done()

	var (
		ancientBlocks, liveBlocks     types.Blocks
		ancientReceipts, liveReceipts []types.Receipts
	)
	// Do a sanity check that the provided chain is actually ordered and linked
	for i := 0; i < len(blockChain); i++ {
		if i != 0 {
			if blockChain[i].NumberU64() != blockChain[i-1].NumberU64()+1 || blockChain[i].ParentHash() != blockChain[i-1].Hash() {
				log.Error("Non contiguous receipt insert", "number", blockChain[i].Number(), "hash", blockChain[i].Hash(), "parent", blockChain[i].ParentHash(),
					"prevnumber", blockChain[i-1].Number(), "prevhash", blockChain[i-1].Hash())
				return 0, fmt.Errorf("non contiguous insert: item %d is #%d [%x…], item %d is #%d [%x…] (parent [%x…])", i-1, blockChain[i-1].NumberU64(),
					blockChain[i-1].Hash().Bytes()[:4], i, blockChain[i].NumberU64(), blockChain[i].Hash().Bytes()[:4], blockChain[i].ParentHash().Bytes()[:4])
			}
		}
		if blockChain[i].NumberU64() <= ancientLimit {
			ancientBlocks, ancientReceipts = append(ancientBlocks, blockChain[i]), append(ancientReceipts, receiptChain[i])
		} else {
			liveBlocks, liveReceipts = append(liveBlocks, blockChain[i]), append(liveReceipts, receiptChain[i])
		}
	}

	var (
		stats = struct{ processed, ignored int32 }{}
		start = time.Now()
		size  = 0
	)
	// updateHead updates the head fast sync block if the inserted blocks are better
	// and returns an indicator whether the inserted blocks are canonical.
	updateHead := func(head *types.Block) bool {
		bc.chainmu.Lock()

		// Rewind may have occurred, skip in that case.
		if bc.CurrentHeader().Number.Cmp(head.Number()) >= 0 {
			currentFastBlock, td := bc.CurrentFastBlock(), bc.GetTd(head.Hash(), head.NumberU64())
			if bc.GetTd(currentFastBlock.Hash(), currentFastBlock.NumberU64()).Cmp(td) < 0 {
				rawdb.WriteHeadFastBlockHash(bc.db, head.Hash())
				bc.currentFastBlock.Store(head)
				headFastBlockGauge.Update(int64(head.NumberU64()))
				bc.chainmu.Unlock()
				return true
			}
		}
		bc.chainmu.Unlock()
		return false
	}
	// writeAncient writes blockchain and corresponding receipt chain into ancient store.
	//
	// this function only accepts canonical chain data. All side chain will be reverted
	// eventually.
	writeAncient := func(blockChain types.Blocks, receiptChain []types.Receipts) (int, error) {
		var (
			previous = bc.CurrentFastBlock()
			batch    = bc.db.NewBatch()
		)
		// If any error occurs before updating the head or we are inserting a side chain,
		// all the data written this time wll be rolled back.
		defer func() {
			if previous != nil {
				if err := bc.truncateAncient(previous.NumberU64()); err != nil {
					log.Crit("Truncate ancient store failed", "err", err)
				}
			}
		}()
		var deleted []*numberHash
		for i, block := range blockChain {
			// Short circuit insertion if shutting down or processing failed
			if bc.insertStopped() {
				return 0, errInsertionInterrupted
			}
			// Short circuit insertion if it is required(used in testing only)
			if bc.terminateInsert != nil && bc.terminateInsert(block.Hash(), block.NumberU64()) {
				return i, errors.New("insertion is terminated for testing purpose")
			}
			// Short circuit if the owner header is unknown
			if !bc.HasHeader(block.Hash(), block.NumberU64()) {
				return i, fmt.Errorf("containing header #%d [%x…] unknown", block.Number(), block.Hash().Bytes()[:4])
			}
			var (
				start  = time.Now()
				logged = time.Now()
				count  int
			)
			// Migrate all ancient blocks. This can happen if someone upgrades from Geth
			// 1.8.x to 1.9.x mid-fast-sync. Perhaps we can get rid of this path in the
			// long term.
			for {
				// We can ignore the error here since light client won't hit this code path.
				frozen, _ := bc.db.Ancients()
				if frozen >= block.NumberU64() {
					break
				}
				h := rawdb.ReadCanonicalHash(bc.db, frozen)
				b := rawdb.ReadBlock(bc.db, h, frozen)
				size += rawdb.WriteAncientBlock(bc.db, b, rawdb.ReadReceipts(bc.db, h, frozen, bc.chainConfig), rawdb.ReadTd(bc.db, h, frozen))
				count += 1

				// Always keep genesis block in active database.
				if b.NumberU64() != 0 {
					deleted = append(deleted, &numberHash{b.NumberU64(), b.Hash()})
				}
				if time.Since(logged) > 8*time.Second {
					log.Info("Migrating ancient blocks", "count", count, "elapsed", common.PrettyDuration(time.Since(start)))
					logged = time.Now()
				}
				// Don't collect too much in-memory, write it out every 100K blocks
				if len(deleted) > 100000 {
					// Sync the ancient store explicitly to ensure all data has been flushed to disk.
					if err := bc.db.Sync(); err != nil {
						return 0, err
					}
					// Wipe out canonical block data.
					for _, nh := range deleted {
						rawdb.DeleteBlockWithoutNumber(batch, nh.hash, nh.number)
						rawdb.DeleteCanonicalHash(batch, nh.number)
					}
					if err := batch.Write(); err != nil {
						return 0, err
					}
					batch.Reset()
					// Wipe out side chain too.
					for _, nh := range deleted {
						for _, hash := range rawdb.ReadAllHashes(bc.db, nh.number) {
							rawdb.DeleteBlock(batch, hash, nh.number)
						}
					}
					if err := batch.Write(); err != nil {
						return 0, err
					}
					batch.Reset()
					deleted = deleted[0:]
				}
			}
			if count > 0 {
				log.Info("Migrated ancient blocks", "count", count, "elapsed", common.PrettyDuration(time.Since(start)))
			}
			// Flush data into ancient database.
			size += rawdb.WriteAncientBlock(bc.db, block, receiptChain[i], bc.GetTd(block.Hash(), block.NumberU64()))

			// Write tx indices if any condition is satisfied:
			// * If user requires to reserve all tx indices(txlookuplimit=0)
			// * If all ancient tx indices are required to be reserved(txlookuplimit is even higher than ancientlimit)
			// * If block number is large enough to be regarded as a recent block
			// It means blocks below the ancientLimit-txlookupLimit won't be indexed.
			//
			// But if the `TxIndexTail` is not nil, e.g. Geth is initialized with
			// an external ancient database, during the setup, blockchain will start
			// a background routine to re-indexed all indices in [ancients - txlookupLimit, ancients)
			// range. In this case, all tx indices of newly imported blocks should be
			// generated.
			if bc.txLookupLimit == 0 || ancientLimit <= bc.txLookupLimit || block.NumberU64() >= ancientLimit-bc.txLookupLimit {
				rawdb.WriteTxLookupEntries(batch, block)
			} else if rawdb.ReadTxIndexTail(bc.db) != nil {
				rawdb.WriteTxLookupEntries(batch, block)
			}
			stats.processed++
		}
		// Flush all tx-lookup index data.
		size += batch.ValueSize()
		if err := batch.Write(); err != nil {
			return 0, err
		}
		batch.Reset()

		// Sync the ancient store explicitly to ensure all data has been flushed to disk.
		if err := bc.db.Sync(); err != nil {
			return 0, err
		}
		if !updateHead(blockChain[len(blockChain)-1]) {
			return 0, errors.New("side blocks can't be accepted as the ancient chain data")
		}
		previous = nil // disable rollback explicitly

		// Wipe out canonical block data.
		for _, nh := range deleted {
			rawdb.DeleteBlockWithoutNumber(batch, nh.hash, nh.number)
			rawdb.DeleteCanonicalHash(batch, nh.number)
		}
		for _, block := range blockChain {
			// Always keep genesis block in active database.
			if block.NumberU64() != 0 {
				rawdb.DeleteBlockWithoutNumber(batch, block.Hash(), block.NumberU64())
				rawdb.DeleteCanonicalHash(batch, block.NumberU64())
			}
		}
		if err := batch.Write(); err != nil {
			return 0, err
		}
		batch.Reset()

		// Wipe out side chain too.
		for _, nh := range deleted {
			for _, hash := range rawdb.ReadAllHashes(bc.db, nh.number) {
				rawdb.DeleteBlock(batch, hash, nh.number)
			}
		}
		for _, block := range blockChain {
			// Always keep genesis block in active database.
			if block.NumberU64() != 0 {
				for _, hash := range rawdb.ReadAllHashes(bc.db, block.NumberU64()) {
					rawdb.DeleteBlock(batch, hash, block.NumberU64())
				}
			}
		}
		if err := batch.Write(); err != nil {
			return 0, err
		}
		return 0, nil
	}
	// writeLive writes blockchain and corresponding receipt chain into active store.
	writeLive := func(blockChain types.Blocks, receiptChain []types.Receipts) (int, error) {
		batch := bc.db.NewBatch()
		for i, block := range blockChain {
			// Short circuit insertion if shutting down or processing failed
			if bc.insertStopped() {
				return 0, errInsertionInterrupted
			}
			// Short circuit if the owner header is unknown
			if !bc.HasHeader(block.Hash(), block.NumberU64()) {
				return i, fmt.Errorf("containing header #%d [%x…] unknown", block.Number(), block.Hash().Bytes()[:4])
			}
			if bc.HasBlock(block.Hash(), block.NumberU64()) {
				stats.ignored++
				continue
			}
			// Write all the data out into the database
			rawdb.WriteBody(batch, block.Hash(), block.NumberU64(), block.Body())
			rawdb.WriteReceipts(batch, block.Hash(), block.NumberU64(), receiptChain[i])
			rawdb.WriteTxLookupEntries(batch, block) // Always write tx indices for live blocks, we assume they are needed

			// Write everything belongs to the blocks into the database. So that
			// we can ensure all components of body is completed(body, receipts,
			// tx indexes)
			if batch.ValueSize() >= ethdb.IdealBatchSize {
				if err := batch.Write(); err != nil {
					return 0, err
				}
				size += batch.ValueSize()
				batch.Reset()
			}
			stats.processed++
		}
		// Write everything belongs to the blocks into the database. So that
		// we can ensure all components of body is completed(body, receipts,
		// tx indexes)
		if batch.ValueSize() > 0 {
			size += batch.ValueSize()
			if err := batch.Write(); err != nil {
				return 0, err
			}
		}
		updateHead(blockChain[len(blockChain)-1])
		return 0, nil
	}
	// Write downloaded chain data and corresponding receipt chain data
	if len(ancientBlocks) > 0 {
		if n, err := writeAncient(ancientBlocks, ancientReceipts); err != nil {
			if err == errInsertionInterrupted {
				return 0, nil
			}
			return n, err
		}
	}
	// Write the tx index tail (block number from where we index) before write any live blocks
	if len(liveBlocks) > 0 && liveBlocks[0].NumberU64() == ancientLimit+1 {
		// The tx index tail can only be one of the following two options:
		// * 0: all ancient blocks have been indexed
		// * ancient-limit: the indices of blocks before ancient-limit are ignored
		if tail := rawdb.ReadTxIndexTail(bc.db); tail == nil {
			if bc.txLookupLimit == 0 || ancientLimit <= bc.txLookupLimit {
				rawdb.WriteTxIndexTail(bc.db, 0)
			} else {
				rawdb.WriteTxIndexTail(bc.db, ancientLimit-bc.txLookupLimit)
			}
		}
	}
	if len(liveBlocks) > 0 {
		if n, err := writeLive(liveBlocks, liveReceipts); err != nil {
			if err == errInsertionInterrupted {
				return 0, nil
			}
			return n, err
		}
	}

	head := blockChain[len(blockChain)-1]
	context := []interface{}{
		"count", stats.processed, "elapsed", common.PrettyDuration(time.Since(start)),
		"number", head.Number(), "hash", head.Hash(), "age", common.PrettyAge(time.Unix(int64(head.Time()), 0)),
		"size", common.StorageSize(size),
	}
	if stats.ignored > 0 {
		context = append(context, []interface{}{"ignored", stats.ignored}...)
	}
	log.Info("Imported new block receipts", context...)

	return 0, nil
}

// SetTxLookupLimit is responsible for updating the txlookup limit to the
// original one stored in db if the new mismatches with the old one.
func (bc *BlockChain) SetTxLookupLimit(limit uint64) {
	bc.txLookupLimit = limit
}

// TxLookupLimit retrieves the txlookup limit used by blockchain to prune
// stale transaction indices.
func (bc *BlockChain) TxLookupLimit() uint64 {
	return bc.txLookupLimit
}

var lastWrite uint64

// writeBlockWithoutState writes only the block and its metadata to the database,
// but does not write any state. This is used to construct competing side forks
// up to the point where they exceed the canonical total difficulty.
func (bc *BlockChain) writeBlockWithoutState(block *types.Block, td *big.Int) (err error) {
	bc.wg.Add(1)
	defer bc.wg.Done()

	batch := bc.db.NewBatch()
	rawdb.WriteTd(batch, block.Hash(), block.NumberU64(), td)
	rawdb.WriteBlock(batch, block)
	if err := batch.Write(); err != nil {
		log.Crit("Failed to write block into disk", "err", err)
	}
	return nil
}

// writeKnownBlock updates the head block flag with a known block
// and introduces chain reorg if necessary.
func (bc *BlockChain) writeKnownBlock(block *types.Block) error {
	bc.wg.Add(1)
	defer bc.wg.Done()

	current := bc.CurrentBlock()
	if block.ParentHash() != current.Hash() {
		if err := bc.reorg(current, block); err != nil {
			return err
		}
	}
	bc.writeHeadBlock(block)
	return nil
}

// WriteBlockWithState writes the block and all associated state to the database.
func (bc *BlockChain) WriteBlockWithState(block *types.Block, receipts []*types.Receipt, logs []*types.Log, state, privateState *state.StateDB, emitHeadEvent bool) (status WriteStatus, err error) {
	bc.chainmu.Lock()
	defer bc.chainmu.Unlock()

	return bc.writeBlockWithState(block, receipts, logs, state, privateState, emitHeadEvent)
}

// QUORUM
// checks if the consensus engine is Rfat
func (bc *BlockChain) isRaft() bool {
	return bc.chainConfig.IsQuorum && bc.chainConfig.Istanbul == nil && bc.chainConfig.Clique == nil
}

// function specifically added for Raft consensus. This is called from mintNewBlock
// to commit public and private state using bc.chainmu lock
// added to avoid concurrent map errors in high stress conditions
func (bc *BlockChain) CommitBlockWithState(deleteEmptyObjects bool, state, privateState *state.StateDB) error {
	// check if consensus is not Raft
	if !bc.isRaft() {
		return errors.New("error function can be called only for Raft consensus")
	}

	bc.chainmu.Lock()
	defer bc.chainmu.Unlock()
	if _, err := state.Commit(deleteEmptyObjects); err != nil {
		return fmt.Errorf("error committing public state: %v", err)
	}
	if _, err := privateState.Commit(deleteEmptyObjects); err != nil {
		return fmt.Errorf("error committing private state: %v", err)
	}
	return nil
}

// END QUORUM

// writeBlockWithState writes the block and all associated state to the database,
// but is expects the chain mutex to be held.
func (bc *BlockChain) writeBlockWithState(block *types.Block, receipts []*types.Receipt, logs []*types.Log, state, privateState *state.StateDB, emitHeadEvent bool) (status WriteStatus, err error) {
	bc.wg.Add(1)
	defer bc.wg.Done()

	// Calculate the total difficulty of the block
	ptd := bc.GetTd(block.ParentHash(), block.NumberU64()-1)
	if ptd == nil {
		return NonStatTy, consensus.ErrUnknownAncestor
	}
	// Make sure no inconsistent state is leaked during insertion
	// Quorum
	// Write private state changes to database
	privateRoot, err := privateState.Commit(bc.chainConfig.IsEIP158(block.Number()))
	if err != nil {
		return NonStatTy, err
	}
	if err := rawdb.WritePrivateStateRoot(bc.db, block.Root(), privateRoot); err != nil {
		log.Error("Failed writing private state root", "err", err)
		return NonStatTy, err
	}
	// Explicit commit for privateStateTriedb
	privateTriedb := bc.privateStateCache.TrieDB()
	if err := privateTriedb.Commit(privateRoot, false); err != nil {
		return NonStatTy, err
	}
	// /Quorum

	currentBlock := bc.CurrentBlock()
	localTd := bc.GetTd(currentBlock.Hash(), currentBlock.NumberU64())
	externTd := new(big.Int).Add(block.Difficulty(), ptd)

	// Irrelevant of the canonical status, write the block itself to the database.
	//
	// Note all the components of block(td, hash->number map, header, body, receipts)
	// should be written atomically. BlockBatch is used for containing all components.
	blockBatch := bc.db.NewBatch()
	rawdb.WriteTd(blockBatch, block.Hash(), block.NumberU64(), externTd)
	rawdb.WriteBlock(blockBatch, block)
	rawdb.WriteReceipts(blockBatch, block.Hash(), block.NumberU64(), receipts)
	rawdb.WritePreimages(blockBatch, state.Preimages())
	if err := blockBatch.Write(); err != nil {
		log.Crit("Failed to write block into disk", "err", err)
	}
	// Commit all cached state changes into underlying memory database.
	root, err := state.Commit(bc.chainConfig.IsEIP158(block.Number()))

	if err != nil {
		return NonStatTy, err
	}
	triedb := bc.stateCache.TrieDB()

	// If we're running an archive node, always flush
	if bc.cacheConfig.TrieDirtyDisabled {
		if err := triedb.Commit(root, false); err != nil {
			return NonStatTy, err
		}

	} else {
		// Full but not archive node, do proper garbage collection
		triedb.Reference(root, common.Hash{}) // metadata reference to keep trie alive
		bc.triegc.Push(root, -int64(block.NumberU64()))

		if current := block.NumberU64(); current > TriesInMemory {
			// If we exceeded our memory allowance, flush matured singleton nodes to disk
			var (
				nodes, imgs = triedb.Size()
				limit       = common.StorageSize(bc.cacheConfig.TrieDirtyLimit) * 1024 * 1024
			)
			if nodes > limit || imgs > 4*1024*1024 {
				triedb.Cap(limit - ethdb.IdealBatchSize)
			}
			// Find the next state trie we need to commit
			chosen := current - TriesInMemory

			// If we exceeded out time allowance, flush an entire trie to disk
			if bc.gcproc > bc.cacheConfig.TrieTimeLimit {
				// If the header is missing (canonical chain behind), we're reorging a low
				// diff sidechain. Suspend committing until this operation is completed.
				header := bc.GetHeaderByNumber(chosen)
				if header == nil {
					log.Warn("Reorg in progress, trie commit postponed", "number", chosen)
				} else {
					// If we're exceeding limits but haven't reached a large enough memory gap,
					// warn the user that the system is becoming unstable.
					if chosen < lastWrite+TriesInMemory && bc.gcproc >= 2*bc.cacheConfig.TrieTimeLimit {
						log.Info("State in memory for too long, committing", "time", bc.gcproc, "allowance", bc.cacheConfig.TrieTimeLimit, "optimum", float64(chosen-lastWrite)/TriesInMemory)
					}
					// Flush an entire trie and restart the counters
					triedb.Commit(header.Root, true)
					lastWrite = chosen
					bc.gcproc = 0
				}
			}
			// Garbage collect anything below our required write retention
			for !bc.triegc.Empty() {
				root, number := bc.triegc.Pop()
				if uint64(-number) > chosen {
					bc.triegc.Push(root, number)
					break
				}
				triedb.Dereference(root.(common.Hash))
			}
		}
	}
	// If the total difficulty is higher than our known, add it to the canonical chain
	// Second clause in the if statement reduces the vulnerability to selfish mining.
	// Please refer to http://www.cs.cornell.edu/~ie53/publications/btcProcFC.pdf
	reorg := externTd.Cmp(localTd) > 0
	currentBlock = bc.CurrentBlock()
	if !reorg && externTd.Cmp(localTd) == 0 {
		// Split same-difficulty blocks by number, then preferentially select
		// the block generated by the local miner as the canonical block.
		if block.NumberU64() < currentBlock.NumberU64() {
			reorg = true
		} else if block.NumberU64() == currentBlock.NumberU64() {
			var currentPreserve, blockPreserve bool
			if bc.shouldPreserve != nil {
				currentPreserve, blockPreserve = bc.shouldPreserve(currentBlock), bc.shouldPreserve(block)
			}
			reorg = !currentPreserve && (blockPreserve || mrand.Float64() < 0.5)
		}
	}
	if reorg {
		// Reorganise the chain if the parent is not the head block
		if block.ParentHash() != currentBlock.Hash() {
			if err := bc.reorg(currentBlock, block); err != nil {
				return NonStatTy, err
			}
		}
		status = CanonStatTy
	} else {
		status = SideStatTy
	}
	// Set new head.
	if status == CanonStatTy {
		bc.writeHeadBlock(block)
	}
	bc.futureBlocks.Remove(block.Hash())

	if status == CanonStatTy {
		bc.chainFeed.Send(ChainEvent{Block: block, Hash: block.Hash(), Logs: logs})
		if len(logs) > 0 {
			bc.logsFeed.Send(logs)
		}
		// In theory we should fire a ChainHeadEvent when we inject
		// a canonical block, but sometimes we can insert a batch of
		// canonicial blocks. Avoid firing too much ChainHeadEvents,
		// we will fire an accumulated ChainHeadEvent and disable fire
		// event here.
		if emitHeadEvent {
			bc.chainHeadFeed.Send(ChainHeadEvent{Block: block})
		}
	} else {
		bc.chainSideFeed.Send(ChainSideEvent{Block: block})
	}
	return status, nil
}

// addFutureBlock checks if the block is within the max allowed window to get
// accepted for future processing, and returns an error if the block is too far
// ahead and was not added.
func (bc *BlockChain) addFutureBlock(block *types.Block) error {
	max := uint64(time.Now().Unix() + maxTimeFutureBlocks)
	if block.Time() > max {
		return fmt.Errorf("future block timestamp %v > allowed %v", block.Time(), max)
	}
	bc.futureBlocks.Add(block.Hash(), block)
	return nil
}

// InsertChain attempts to insert the given batch of blocks in to the canonical
// chain or, otherwise, create a fork. If an error is returned it will return
// the index number of the failing block as well an error describing what went
// wrong.
//
// After insertion is done, all accumulated events will be fired.
func (bc *BlockChain) InsertChain(chain types.Blocks) (int, error) {
	// Sanity check that we have something meaningful to import
	if len(chain) == 0 {
		return 0, nil
	}

	bc.blockProcFeed.Send(true)
	defer bc.blockProcFeed.Send(false)

	// Remove already known canon-blocks
	var (
		block, prev *types.Block
	)
	// Do a sanity check that the provided chain is actually ordered and linked
	for i := 1; i < len(chain); i++ {
		block = chain[i]
		prev = chain[i-1]
		if block.NumberU64() != prev.NumberU64()+1 || block.ParentHash() != prev.Hash() {
			// Chain broke ancestry, log a message (programming error) and skip insertion
			log.Error("Non contiguous block insert", "number", block.Number(), "hash", block.Hash(),
				"parent", block.ParentHash(), "prevnumber", prev.Number(), "prevhash", prev.Hash())

			return 0, fmt.Errorf("non contiguous insert: item %d is #%d [%x…], item %d is #%d [%x…] (parent [%x…])", i-1, prev.NumberU64(),
				prev.Hash().Bytes()[:4], i, block.NumberU64(), block.Hash().Bytes()[:4], block.ParentHash().Bytes()[:4])
		}
	}
	// Pre-checks passed, start the full block imports
	bc.wg.Add(1)
	bc.chainmu.Lock()
	n, err := bc.insertChain(chain, true)
	bc.chainmu.Unlock()
	bc.wg.Done()

	return n, err
}

// Given a slice of public receipts and an overlapping (smaller) slice of
// private receipts, return a new slice where the default for each location is
// the public receipt but we take the private receipt in each place we have
// one.
func mergeReceipts(pub, priv types.Receipts) types.Receipts {
	m := make(map[common.Hash]*types.Receipt)
	for _, receipt := range pub {
		m[receipt.TxHash] = receipt
	}
	for _, receipt := range priv {
		m[receipt.TxHash] = receipt
	}

	ret := make(types.Receipts, 0, len(pub))
	for _, pubReceipt := range pub {
		ret = append(ret, m[pubReceipt.TxHash])
	}

	return ret
}

// insertChain is the internal implementation of InsertChain, which assumes that
// 1) chains are contiguous, and 2) The chain mutex is held.
//
// This method is split out so that import batches that require re-injecting
// historical blocks can do so without releasing the lock, which could lead to
// racey behaviour. If a sidechain import is in progress, and the historic state
// is imported, but then new canon-head is added before the actual sidechain
// completes, then the historic state could be pruned again
func (bc *BlockChain) insertChain(chain types.Blocks, verifySeals bool) (int, error) {
	// If the chain is terminating, don't even bother starting up
	if atomic.LoadInt32(&bc.procInterrupt) == 1 {
		log.Debug("Premature abort during blocks processing")
		// QUORUM
		if bc.isRaft() {
			// Only returns an error for raft mode
			return 0, ErrAbortBlocksProcessing
		}
		return 0, nil
	}
	// Start a parallel signature recovery (signer will fluke on fork transition, minimal perf loss)
	senderCacher.recoverFromBlocks(types.MakeSigner(bc.chainConfig, chain[0].Number()), chain)

	var (
		stats     = insertStats{startTime: mclock.Now()}
		lastCanon *types.Block
	)
	// Fire a single chain head event if we've progressed the chain
	defer func() {
		if lastCanon != nil && bc.CurrentBlock().Hash() == lastCanon.Hash() {
			bc.chainHeadFeed.Send(ChainHeadEvent{lastCanon})
		}
	}()
	// Start the parallel header verifier
	headers := make([]*types.Header, len(chain))
	seals := make([]bool, len(chain))

	for i, block := range chain {
		headers[i] = block.Header()
		seals[i] = verifySeals
	}
	abort, results := bc.engine.VerifyHeaders(bc, headers, seals)
	defer close(abort)

	// Peek the error for the first block to decide the directing import logic
	it := newInsertIterator(chain, results, bc.validator)

	block, err := it.next()

	// Left-trim all the known blocks
	if err == ErrKnownBlock {
		// First block (and state) is known
		//   1. We did a roll-back, and should now do a re-import
		//   2. The block is stored as a sidechain, and is lying about it's stateroot, and passes a stateroot
		// 	    from the canonical chain, which has not been verified.
		// Skip all known blocks that are behind us
		var (
			current  = bc.CurrentBlock()
			localTd  = bc.GetTd(current.Hash(), current.NumberU64())
			externTd = bc.GetTd(block.ParentHash(), block.NumberU64()-1) // The first block can't be nil
		)
		for block != nil && err == ErrKnownBlock {
			externTd = new(big.Int).Add(externTd, block.Difficulty())
			if localTd.Cmp(externTd) < 0 {
				break
			}
			log.Debug("Ignoring already known block", "number", block.Number(), "hash", block.Hash())
			stats.ignored++

			block, err = it.next()
		}
		// The remaining blocks are still known blocks, the only scenario here is:
		// During the fast sync, the pivot point is already submitted but rollback
		// happens. Then node resets the head full block to a lower height via `rollback`
		// and leaves a few known blocks in the database.
		//
		// When node runs a fast sync again, it can re-import a batch of known blocks via
		// `insertChain` while a part of them have higher total difficulty than current
		// head full block(new pivot point).
		for block != nil && err == ErrKnownBlock {
			log.Debug("Writing previously known block", "number", block.Number(), "hash", block.Hash())
			if err := bc.writeKnownBlock(block); err != nil {
				return it.index, err
			}
			lastCanon = block

			block, err = it.next()
		}
		// Falls through to the block import
	}
	switch {
	// First block is pruned, insert as sidechain and reorg only if TD grows enough
	case err == consensus.ErrPrunedAncestor:
		log.Debug("Pruned ancestor, inserting as sidechain", "number", block.Number(), "hash", block.Hash())
		return bc.insertSideChain(block, it)

	// First block is future, shove it (and all children) to the future queue (unknown ancestor)
	case err == consensus.ErrFutureBlock || (err == consensus.ErrUnknownAncestor && bc.futureBlocks.Contains(it.first().ParentHash())):
		for block != nil && (it.index == 0 || err == consensus.ErrUnknownAncestor) {
			log.Debug("Future block, postponing import", "number", block.Number(), "hash", block.Hash())
			if err := bc.addFutureBlock(block); err != nil {
				return it.index, err
			}
			block, err = it.next()
		}
		stats.queued += it.processed()
		stats.ignored += it.remaining()

		// If there are any still remaining, mark as ignored
		return it.index, err

	// Some other error occurred, abort
	case err != nil:
		bc.futureBlocks.Remove(block.Hash())
		stats.ignored += len(it.chain)
		bc.reportBlock(block, nil, err)
		return it.index, err
	}
	// No validation errors for the first block (or chain prefix skipped)
	for ; block != nil && err == nil || err == ErrKnownBlock; block, err = it.next() {
		// If the chain is terminating, stop processing blocks
<<<<<<< HEAD
		if bc.insertStopped() {
			log.Debug("Abort during block processing")
=======
		if atomic.LoadInt32(&bc.procInterrupt) == 1 {
			log.Debug("Premature abort during blocks processing")
			// QUORUM
			if bc.isRaft() {
				// Only returns an error for raft mode
				return it.index, ErrAbortBlocksProcessing
			}
			// END QUORUM
>>>>>>> 3a73c89b
			break
		}
		// If the header is a banned one, straight out abort
		if BadHashes[block.Hash()] {
			bc.reportBlock(block, nil, ErrBlacklistedHash)
			return it.index, ErrBlacklistedHash
		}
		// If the block is known (in the middle of the chain), it's a special case for
		// Clique blocks where they can share state among each other, so importing an
		// older block might complete the state of the subsequent one. In this case,
		// just skip the block (we already validated it once fully (and crashed), since
		// its header and body was already in the database).
		if err == ErrKnownBlock {
			logger := log.Debug
			if bc.chainConfig.Clique == nil {
				logger = log.Warn
			}
			logger("Inserted known block", "number", block.Number(), "hash", block.Hash(),
				"uncles", len(block.Uncles()), "txs", len(block.Transactions()), "gas", block.GasUsed(),
				"root", block.Root())

			// Special case. Commit the empty receipt slice if we meet the known
			// block in the middle. It can only happen in the clique chain. Whenever
			// we insert blocks via `insertSideChain`, we only commit `td`, `header`
			// and `body` if it's non-existent. Since we don't have receipts without
			// reexecution, so nothing to commit. But if the sidechain will be adpoted
			// as the canonical chain eventually, it needs to be reexecuted for missing
			// state, but if it's this special case here(skip reexecution) we will lose
			// the empty receipt entry.
			if len(block.Transactions()) == 0 {
				rawdb.WriteReceipts(bc.db, block.Hash(), block.NumberU64(), nil)
			} else {
				log.Error("Please file an issue, skip known block execution without receipt",
					"hash", block.Hash(), "number", block.NumberU64())
			}
			if err := bc.writeKnownBlock(block); err != nil {
				return it.index, err
			}
			stats.processed++

			// We can assume that logs are empty here, since the only way for consecutive
			// Clique blocks to have the same state is if there are no transactions.
			lastCanon = block
			continue
		}
		// Retrieve the parent block and it's state to execute on top
		start := time.Now()

		parent := it.previous()
		if parent == nil {
			parent = bc.GetHeader(block.ParentHash(), block.NumberU64()-1)
		}
		// alias state.New because we introduce a variable named state on the next line
		stateNew := state.New

		statedb, err := state.New(parent.Root, bc.stateCache, bc.snaps)
		if err != nil {
			return it.index, err
		}
		// Quorum
		privateStateRoot := rawdb.GetPrivateStateRoot(bc.db, parent.Root)
		privateState, err := stateNew(privateStateRoot, bc.privateStateCache, nil)
		if err != nil {
			return it.index, err
		}
		// /Quorum

		// If we have a followup block, run that against the current state to pre-cache
		// transactions and probabilistically some of the account/storage trie nodes.
		var followupInterrupt uint32
		if !bc.cacheConfig.TrieCleanNoPrefetch {
			if followup, err := it.peek(); followup != nil && err == nil {
				throwaway, _ := state.New(parent.Root, bc.stateCache, bc.snaps)
				privatest, _ := stateNew(privateStateRoot, bc.privateStateCache, nil)
				go func(start time.Time, followup *types.Block, throwaway, privatest *state.StateDB, interrupt *uint32) {
					bc.prefetcher.Prefetch(followup, throwaway, privatest, bc.vmConfig, &followupInterrupt)

					blockPrefetchExecuteTimer.Update(time.Since(start))
					if atomic.LoadUint32(interrupt) == 1 {
						blockPrefetchInterruptMeter.Mark(1)
					}
				}(time.Now(), followup, throwaway, privatest, &followupInterrupt)
			}
		}
		// Process block using the parent state as reference point
		substart := time.Now()
		receipts, privateReceipts, logs, usedGas, err := bc.processor.Process(block, statedb, privateState, bc.vmConfig)
		if err != nil {
			bc.reportBlock(block, receipts, err)
			atomic.StoreUint32(&followupInterrupt, 1)
			return it.index, err
		}
		// Update the metrics touched during block processing
		accountReadTimer.Update(statedb.AccountReads)                 // Account reads are complete, we can mark them
		storageReadTimer.Update(statedb.StorageReads)                 // Storage reads are complete, we can mark them
		accountUpdateTimer.Update(statedb.AccountUpdates)             // Account updates are complete, we can mark them
		storageUpdateTimer.Update(statedb.StorageUpdates)             // Storage updates are complete, we can mark them
		snapshotAccountReadTimer.Update(statedb.SnapshotAccountReads) // Account reads are complete, we can mark them
		snapshotStorageReadTimer.Update(statedb.SnapshotStorageReads) // Storage reads are complete, we can mark them

		triehash := statedb.AccountHashes + statedb.StorageHashes // Save to not double count in validation
		trieproc := statedb.SnapshotAccountReads + statedb.AccountReads + statedb.AccountUpdates
		trieproc += statedb.SnapshotStorageReads + statedb.StorageReads + statedb.StorageUpdates

		blockExecutionTimer.Update(time.Since(substart) - trieproc - triehash)

		// Validate the state using the default validator
		substart = time.Now()
		if err := bc.validator.ValidateState(block, statedb, receipts, usedGas); err != nil {
			bc.reportBlock(block, receipts, err)
			atomic.StoreUint32(&followupInterrupt, 1)
			return it.index, err
		}

		allReceipts := mergeReceipts(receipts, privateReceipts)
		proctime := time.Since(start)
		// Update the metrics touched during block validation
		accountHashTimer.Update(statedb.AccountHashes) // Account hashes are complete, we can mark them
		storageHashTimer.Update(statedb.StorageHashes) // Storage hashes are complete, we can mark them

		blockValidationTimer.Update(time.Since(substart) - (statedb.AccountHashes + statedb.StorageHashes - triehash))

		// Write the block to the chain and get the status.
		substart = time.Now()
		status, err := bc.writeBlockWithState(block, allReceipts, logs, statedb, privateState, false)
		atomic.StoreUint32(&followupInterrupt, 1)
		if err != nil {
			return it.index, err
		}
		if err := rawdb.WritePrivateBlockBloom(bc.db, block.NumberU64(), privateReceipts); err != nil {
			return it.index, err
		}
		// Update the metrics touched during block commit
		accountCommitTimer.Update(statedb.AccountCommits)   // Account commits are complete, we can mark them
		storageCommitTimer.Update(statedb.StorageCommits)   // Storage commits are complete, we can mark them
		snapshotCommitTimer.Update(statedb.SnapshotCommits) // Snapshot commits are complete, we can mark them

		blockWriteTimer.Update(time.Since(substart) - statedb.AccountCommits - statedb.StorageCommits - statedb.SnapshotCommits)
		blockInsertTimer.UpdateSince(start)

		switch status {
		case CanonStatTy:
			log.Debug("Inserted new block", "number", block.Number(), "hash", block.Hash(),
				"uncles", len(block.Uncles()), "txs", len(block.Transactions()), "gas", block.GasUsed(),
				"elapsed", common.PrettyDuration(time.Since(start)),
				"root", block.Root())

			lastCanon = block

			// Only count canonical blocks for GC processing time
			bc.gcproc += proctime

		case SideStatTy:
			log.Debug("Inserted forked block", "number", block.Number(), "hash", block.Hash(),
				"diff", block.Difficulty(), "elapsed", common.PrettyDuration(time.Since(start)),
				"txs", len(block.Transactions()), "gas", block.GasUsed(), "uncles", len(block.Uncles()),
				"root", block.Root())

		default:
			// This in theory is impossible, but lets be nice to our future selves and leave
			// a log, instead of trying to track down blocks imports that don't emit logs.
			log.Warn("Inserted block with unknown status", "number", block.Number(), "hash", block.Hash(),
				"diff", block.Difficulty(), "elapsed", common.PrettyDuration(time.Since(start)),
				"txs", len(block.Transactions()), "gas", block.GasUsed(), "uncles", len(block.Uncles()),
				"root", block.Root())
		}
		stats.processed++
		stats.usedGas += usedGas

		dirty, _ := bc.stateCache.TrieDB().Size()
		stats.report(chain, it.index, dirty)
	}
	// Any blocks remaining here? The only ones we care about are the future ones
	if block != nil && err == consensus.ErrFutureBlock {
		if err := bc.addFutureBlock(block); err != nil {
			return it.index, err
		}
		block, err = it.next()

		for ; block != nil && err == consensus.ErrUnknownAncestor; block, err = it.next() {
			if err := bc.addFutureBlock(block); err != nil {
				return it.index, err
			}
			stats.queued++
		}
	}
	stats.ignored += it.remaining()

	return it.index, err
}

// insertSideChain is called when an import batch hits upon a pruned ancestor
// error, which happens when a sidechain with a sufficiently old fork-block is
// found.
//
// The method writes all (header-and-body-valid) blocks to disk, then tries to
// switch over to the new chain if the TD exceeded the current chain.
func (bc *BlockChain) insertSideChain(block *types.Block, it *insertIterator) (int, error) {
	var (
		externTd *big.Int
		current  = bc.CurrentBlock()
	)
	// The first sidechain block error is already verified to be ErrPrunedAncestor.
	// Since we don't import them here, we expect ErrUnknownAncestor for the remaining
	// ones. Any other errors means that the block is invalid, and should not be written
	// to disk.
	err := consensus.ErrPrunedAncestor
	for ; block != nil && (err == consensus.ErrPrunedAncestor); block, err = it.next() {
		// Check the canonical state root for that number
		if number := block.NumberU64(); current.NumberU64() >= number {
			canonical := bc.GetBlockByNumber(number)
			if canonical != nil && canonical.Hash() == block.Hash() {
				// Not a sidechain block, this is a re-import of a canon block which has it's state pruned

				// Collect the TD of the block. Since we know it's a canon one,
				// we can get it directly, and not (like further below) use
				// the parent and then add the block on top
				externTd = bc.GetTd(block.Hash(), block.NumberU64())
				continue
			}
			if canonical != nil && canonical.Root() == block.Root() {
				// This is most likely a shadow-state attack. When a fork is imported into the
				// database, and it eventually reaches a block height which is not pruned, we
				// just found that the state already exist! This means that the sidechain block
				// refers to a state which already exists in our canon chain.
				//
				// If left unchecked, we would now proceed importing the blocks, without actually
				// having verified the state of the previous blocks.
				log.Warn("Sidechain ghost-state attack detected", "number", block.NumberU64(), "sideroot", block.Root(), "canonroot", canonical.Root())

				// If someone legitimately side-mines blocks, they would still be imported as usual. However,
				// we cannot risk writing unverified blocks to disk when they obviously target the pruning
				// mechanism.
				return it.index, errors.New("sidechain ghost-state attack")
			}
		}
		if externTd == nil {
			externTd = bc.GetTd(block.ParentHash(), block.NumberU64()-1)
		}
		externTd = new(big.Int).Add(externTd, block.Difficulty())

		if !bc.HasBlock(block.Hash(), block.NumberU64()) {
			start := time.Now()
			if err := bc.writeBlockWithoutState(block, externTd); err != nil {
				return it.index, err
			}
			log.Debug("Injected sidechain block", "number", block.Number(), "hash", block.Hash(),
				"diff", block.Difficulty(), "elapsed", common.PrettyDuration(time.Since(start)),
				"txs", len(block.Transactions()), "gas", block.GasUsed(), "uncles", len(block.Uncles()),
				"root", block.Root())
		}
	}
	// At this point, we've written all sidechain blocks to database. Loop ended
	// either on some other error or all were processed. If there was some other
	// error, we can ignore the rest of those blocks.
	//
	// If the externTd was larger than our local TD, we now need to reimport the previous
	// blocks to regenerate the required state
	localTd := bc.GetTd(current.Hash(), current.NumberU64())
	if localTd.Cmp(externTd) > 0 {
		log.Info("Sidechain written to disk", "start", it.first().NumberU64(), "end", it.previous().Number, "sidetd", externTd, "localtd", localTd)
		return it.index, err
	}
	// Gather all the sidechain hashes (full blocks may be memory heavy)
	var (
		hashes  []common.Hash
		numbers []uint64
	)
	parent := it.previous()
	for parent != nil && !bc.HasState(parent.Root) {
		hashes = append(hashes, parent.Hash())
		numbers = append(numbers, parent.Number.Uint64())

		parent = bc.GetHeader(parent.ParentHash, parent.Number.Uint64()-1)
	}
	if parent == nil {
		return it.index, errors.New("missing parent")
	}
	// Import all the pruned blocks to make the state available
	var (
		blocks []*types.Block
		memory common.StorageSize
	)
	for i := len(hashes) - 1; i >= 0; i-- {
		// Append the next block to our batch
		block := bc.GetBlock(hashes[i], numbers[i])

		blocks = append(blocks, block)
		memory += block.Size()

		// If memory use grew too large, import and continue. Sadly we need to discard
		// all raised events and logs from notifications since we're too heavy on the
		// memory here.
		if len(blocks) >= 2048 || memory > 64*1024*1024 {
			log.Info("Importing heavy sidechain segment", "blocks", len(blocks), "start", blocks[0].NumberU64(), "end", block.NumberU64())
			if _, err := bc.insertChain(blocks, false); err != nil {
				return 0, err
			}
			blocks, memory = blocks[:0], 0

			// If the chain is terminating, stop processing blocks
			if bc.insertStopped() {
				log.Debug("Abort during blocks processing")
				return 0, nil
			}
		}
	}
	if len(blocks) > 0 {
		log.Info("Importing sidechain segment", "start", blocks[0].NumberU64(), "end", blocks[len(blocks)-1].NumberU64())
		return bc.insertChain(blocks, false)
	}
	return 0, nil
}

// reorg takes two blocks, an old chain and a new chain and will reconstruct the
// blocks and inserts them to be part of the new canonical chain and accumulates
// potential missing transactions and post an event about them.
func (bc *BlockChain) reorg(oldBlock, newBlock *types.Block) error {
	var (
		newChain    types.Blocks
		oldChain    types.Blocks
		commonBlock *types.Block

		deletedTxs types.Transactions
		addedTxs   types.Transactions

		deletedLogs [][]*types.Log
		rebirthLogs [][]*types.Log

		// collectLogs collects the logs that were generated or removed during
		// the processing of the block that corresponds with the given hash.
		// These logs are later announced as deleted or reborn
		collectLogs = func(hash common.Hash, removed bool) {
			number := bc.hc.GetBlockNumber(hash)
			if number == nil {
				return
			}
			receipts := rawdb.ReadReceipts(bc.db, hash, *number, bc.chainConfig)

			var logs []*types.Log
			for _, receipt := range receipts {
				for _, log := range receipt.Logs {
					l := *log
					if removed {
						l.Removed = true
					} else {
					}
					logs = append(logs, &l)
				}
			}
			if len(logs) > 0 {
				if removed {
					deletedLogs = append(deletedLogs, logs)
				} else {
					rebirthLogs = append(rebirthLogs, logs)
				}
			}
		}
		// mergeLogs returns a merged log slice with specified sort order.
		mergeLogs = func(logs [][]*types.Log, reverse bool) []*types.Log {
			var ret []*types.Log
			if reverse {
				for i := len(logs) - 1; i >= 0; i-- {
					ret = append(ret, logs[i]...)
				}
			} else {
				for i := 0; i < len(logs); i++ {
					ret = append(ret, logs[i]...)
				}
			}
			return ret
		}
	)
	// Reduce the longer chain to the same number as the shorter one
	if oldBlock.NumberU64() > newBlock.NumberU64() {
		// Old chain is longer, gather all transactions and logs as deleted ones
		for ; oldBlock != nil && oldBlock.NumberU64() != newBlock.NumberU64(); oldBlock = bc.GetBlock(oldBlock.ParentHash(), oldBlock.NumberU64()-1) {
			oldChain = append(oldChain, oldBlock)
			deletedTxs = append(deletedTxs, oldBlock.Transactions()...)
			collectLogs(oldBlock.Hash(), true)
		}
	} else {
		// New chain is longer, stash all blocks away for subsequent insertion
		for ; newBlock != nil && newBlock.NumberU64() != oldBlock.NumberU64(); newBlock = bc.GetBlock(newBlock.ParentHash(), newBlock.NumberU64()-1) {
			newChain = append(newChain, newBlock)
		}
	}
	if oldBlock == nil {
		return fmt.Errorf("invalid old chain")
	}
	if newBlock == nil {
		return fmt.Errorf("invalid new chain")
	}
	// Both sides of the reorg are at the same number, reduce both until the common
	// ancestor is found
	for {
		// If the common ancestor was found, bail out
		if oldBlock.Hash() == newBlock.Hash() {
			commonBlock = oldBlock
			break
		}
		// Remove an old block as well as stash away a new block
		oldChain = append(oldChain, oldBlock)
		deletedTxs = append(deletedTxs, oldBlock.Transactions()...)
		collectLogs(oldBlock.Hash(), true)

		newChain = append(newChain, newBlock)

		// Step back with both chains
		oldBlock = bc.GetBlock(oldBlock.ParentHash(), oldBlock.NumberU64()-1)
		if oldBlock == nil {
			return fmt.Errorf("invalid old chain")
		}
		newBlock = bc.GetBlock(newBlock.ParentHash(), newBlock.NumberU64()-1)
		if newBlock == nil {
			return fmt.Errorf("invalid new chain")
		}
	}
	// Ensure the user sees large reorgs
	if len(oldChain) > 0 && len(newChain) > 0 {
		logFn := log.Info
		msg := "Chain reorg detected"
		if len(oldChain) > 63 {
			msg = "Large chain reorg detected"
			logFn = log.Warn
		}
		logFn(msg, "number", commonBlock.Number(), "hash", commonBlock.Hash(),
			"drop", len(oldChain), "dropfrom", oldChain[0].Hash(), "add", len(newChain), "addfrom", newChain[0].Hash())
		blockReorgAddMeter.Mark(int64(len(newChain)))
		blockReorgDropMeter.Mark(int64(len(oldChain)))
	} else {
		log.Error("Impossible reorg, please file an issue", "oldnum", oldBlock.Number(), "oldhash", oldBlock.Hash(), "newnum", newBlock.Number(), "newhash", newBlock.Hash())
	}
	// Insert the new chain(except the head block(reverse order)),
	// taking care of the proper incremental order.
	for i := len(newChain) - 1; i >= 1; i-- {
		// Insert the block in the canonical way, re-writing history
		bc.writeHeadBlock(newChain[i])

		// Collect reborn logs due to chain reorg
		collectLogs(newChain[i].Hash(), false)

		// Collect the new added transactions.
		addedTxs = append(addedTxs, newChain[i].Transactions()...)
	}
	// Delete useless indexes right now which includes the non-canonical
	// transaction indexes, canonical chain indexes which above the head.
	indexesBatch := bc.db.NewBatch()
	for _, tx := range types.TxDifference(deletedTxs, addedTxs) {
		rawdb.DeleteTxLookupEntry(indexesBatch, tx.Hash())
	}
	// Delete any canonical number assignments above the new head
	number := bc.CurrentBlock().NumberU64()
	for i := number + 1; ; i++ {
		hash := rawdb.ReadCanonicalHash(bc.db, i)
		if hash == (common.Hash{}) {
			break
		}
		rawdb.DeleteCanonicalHash(indexesBatch, i)
	}
	if err := indexesBatch.Write(); err != nil {
		log.Crit("Failed to delete useless indexes", "err", err)
	}
	// If any logs need to be fired, do it now. In theory we could avoid creating
	// this goroutine if there are no events to fire, but realistcally that only
	// ever happens if we're reorging empty blocks, which will only happen on idle
	// networks where performance is not an issue either way.
	if len(deletedLogs) > 0 {
		bc.rmLogsFeed.Send(RemovedLogsEvent{mergeLogs(deletedLogs, true)})
	}
	if len(rebirthLogs) > 0 {
		bc.logsFeed.Send(mergeLogs(rebirthLogs, false))
	}
	if len(oldChain) > 0 {
		for i := len(oldChain) - 1; i >= 0; i-- {
			bc.chainSideFeed.Send(ChainSideEvent{Block: oldChain[i]})
		}
	}
	return nil
}

func (bc *BlockChain) update() {
	futureTimer := time.NewTicker(5 * time.Second)
	defer futureTimer.Stop()
	for {
		select {
		case <-futureTimer.C:
			bc.procFutureBlocks()
		case <-bc.quit:
			return
		}
	}
}

// maintainTxIndex is responsible for the construction and deletion of the
// transaction index.
//
// User can use flag `txlookuplimit` to specify a "recentness" block, below
// which ancient tx indices get deleted. If `txlookuplimit` is 0, it means
// all tx indices will be reserved.
//
// The user can adjust the txlookuplimit value for each launch after fast
// sync, Geth will automatically construct the missing indices and delete
// the extra indices.
func (bc *BlockChain) maintainTxIndex(ancients uint64) {
	// Before starting the actual maintenance, we need to handle a special case,
	// where user might init Geth with an external ancient database. If so, we
	// need to reindex all necessary transactions before starting to process any
	// pruning requests.
	if ancients > 0 {
		var from = uint64(0)
		if bc.txLookupLimit != 0 && ancients > bc.txLookupLimit {
			from = ancients - bc.txLookupLimit
		}
		rawdb.IndexTransactions(bc.db, from, ancients)
	}
	// indexBlocks reindexes or unindexes transactions depending on user configuration
	indexBlocks := func(tail *uint64, head uint64, done chan struct{}) {
		defer func() { done <- struct{}{} }()

		// If the user just upgraded Geth to a new version which supports transaction
		// index pruning, write the new tail and remove anything older.
		if tail == nil {
			if bc.txLookupLimit == 0 || head < bc.txLookupLimit {
				// Nothing to delete, write the tail and return
				rawdb.WriteTxIndexTail(bc.db, 0)
			} else {
				// Prune all stale tx indices and record the tx index tail
				rawdb.UnindexTransactions(bc.db, 0, head-bc.txLookupLimit+1)
			}
			return
		}
		// If a previous indexing existed, make sure that we fill in any missing entries
		if bc.txLookupLimit == 0 || head < bc.txLookupLimit {
			if *tail > 0 {
				rawdb.IndexTransactions(bc.db, 0, *tail)
			}
			return
		}
		// Update the transaction index to the new chain state
		if head-bc.txLookupLimit+1 < *tail {
			// Reindex a part of missing indices and rewind index tail to HEAD-limit
			rawdb.IndexTransactions(bc.db, head-bc.txLookupLimit+1, *tail)
		} else {
			// Unindex a part of stale indices and forward index tail to HEAD-limit
			rawdb.UnindexTransactions(bc.db, *tail, head-bc.txLookupLimit+1)
		}
	}
	// Any reindexing done, start listening to chain events and moving the index window
	var (
		done   chan struct{}                  // Non-nil if background unindexing or reindexing routine is active.
		headCh = make(chan ChainHeadEvent, 1) // Buffered to avoid locking up the event feed
	)
	sub := bc.SubscribeChainHeadEvent(headCh)
	if sub == nil {
		return
	}
	defer sub.Unsubscribe()

	for {
		select {
		case head := <-headCh:
			if done == nil {
				done = make(chan struct{})
				go indexBlocks(rawdb.ReadTxIndexTail(bc.db), head.Block.NumberU64(), done)
			}
		case <-done:
			done = nil
		case <-bc.quit:
			return
		}
	}
}

// BadBlocks returns a list of the last 'bad blocks' that the client has seen on the network
func (bc *BlockChain) BadBlocks() []*types.Block {
	blocks := make([]*types.Block, 0, bc.badBlocks.Len())
	for _, hash := range bc.badBlocks.Keys() {
		if blk, exist := bc.badBlocks.Peek(hash); exist {
			block := blk.(*types.Block)
			blocks = append(blocks, block)
		}
	}
	return blocks
}

// HasBadBlock returns whether the block with the hash is a bad block. dep: Istanbul
func (bc *BlockChain) HasBadBlock(hash common.Hash) bool {
	return bc.badBlocks.Contains(hash)
}

// addBadBlock adds a bad block to the bad-block LRU cache
func (bc *BlockChain) addBadBlock(block *types.Block) {
	bc.badBlocks.Add(block.Hash(), block)
}

// reportBlock logs a bad block error.
func (bc *BlockChain) reportBlock(block *types.Block, receipts types.Receipts, err error) {
	bc.addBadBlock(block)

	var receiptString string
	for i, receipt := range receipts {
		receiptString += fmt.Sprintf("\t %d: cumulative: %v gas: %v contract: %v status: %v tx: %v logs: %v bloom: %x state: %x\n",
			i, receipt.CumulativeGasUsed, receipt.GasUsed, receipt.ContractAddress.Hex(),
			receipt.Status, receipt.TxHash.Hex(), receipt.Logs, receipt.Bloom, receipt.PostState)
	}
	log.Error(fmt.Sprintf(`
########## BAD BLOCK #########
Chain config: %v

Number: %v
Hash: 0x%x
%v

Error: %v
##############################
`, bc.chainConfig, block.Number(), block.Hash(), receiptString, err))
}

// InsertHeaderChain attempts to insert the given header chain in to the local
// chain, possibly creating a reorg. If an error is returned, it will return the
// index number of the failing header as well an error describing what went wrong.
//
// The verify parameter can be used to fine tune whether nonce verification
// should be done or not. The reason behind the optional check is because some
// of the header retrieval mechanisms already need to verify nonces, as well as
// because nonces can be verified sparsely, not needing to check each.
func (bc *BlockChain) InsertHeaderChain(chain []*types.Header, checkFreq int) (int, error) {
	start := time.Now()
	if i, err := bc.hc.ValidateHeaderChain(chain, checkFreq); err != nil {
		return i, err
	}

	// Make sure only one thread manipulates the chain at once
	bc.chainmu.Lock()
	defer bc.chainmu.Unlock()

	bc.wg.Add(1)
	defer bc.wg.Done()

	whFunc := func(header *types.Header) error {
		_, err := bc.hc.WriteHeader(header)
		return err
	}
	return bc.hc.InsertHeaderChain(chain, whFunc, start)
}

// CurrentHeader retrieves the current head header of the canonical chain. The
// header is retrieved from the HeaderChain's internal cache.
func (bc *BlockChain) CurrentHeader() *types.Header {
	return bc.hc.CurrentHeader()
}

// GetTd retrieves a block's total difficulty in the canonical chain from the
// database by hash and number, caching it if found.
func (bc *BlockChain) GetTd(hash common.Hash, number uint64) *big.Int {
	return bc.hc.GetTd(hash, number)
}

// GetTdByHash retrieves a block's total difficulty in the canonical chain from the
// database by hash, caching it if found.
func (bc *BlockChain) GetTdByHash(hash common.Hash) *big.Int {
	return bc.hc.GetTdByHash(hash)
}

// GetHeader retrieves a block header from the database by hash and number,
// caching it if found.
func (bc *BlockChain) GetHeader(hash common.Hash, number uint64) *types.Header {
	return bc.hc.GetHeader(hash, number)
}

// GetHeaderByHash retrieves a block header from the database by hash, caching it if
// found.
func (bc *BlockChain) GetHeaderByHash(hash common.Hash) *types.Header {
	return bc.hc.GetHeaderByHash(hash)
}

// HasHeader checks if a block header is present in the database or not, caching
// it if present.
func (bc *BlockChain) HasHeader(hash common.Hash, number uint64) bool {
	return bc.hc.HasHeader(hash, number)
}

// GetCanonicalHash returns the canonical hash for a given block number
func (bc *BlockChain) GetCanonicalHash(number uint64) common.Hash {
	return bc.hc.GetCanonicalHash(number)
}

// GetBlockHashesFromHash retrieves a number of block hashes starting at a given
// hash, fetching towards the genesis block.
func (bc *BlockChain) GetBlockHashesFromHash(hash common.Hash, max uint64) []common.Hash {
	return bc.hc.GetBlockHashesFromHash(hash, max)
}

// GetAncestor retrieves the Nth ancestor of a given block. It assumes that either the given block or
// a close ancestor of it is canonical. maxNonCanonical points to a downwards counter limiting the
// number of blocks to be individually checked before we reach the canonical chain.
//
// Note: ancestor == 0 returns the same block, 1 returns its parent and so on.
func (bc *BlockChain) GetAncestor(hash common.Hash, number, ancestor uint64, maxNonCanonical *uint64) (common.Hash, uint64) {
	return bc.hc.GetAncestor(hash, number, ancestor, maxNonCanonical)
}

// GetHeaderByNumber retrieves a block header from the database by number,
// caching it (associated with its hash) if found.
func (bc *BlockChain) GetHeaderByNumber(number uint64) *types.Header {
	return bc.hc.GetHeaderByNumber(number)
}

// GetTransactionLookup retrieves the lookup associate with the given transaction
// hash from the cache or database.
func (bc *BlockChain) GetTransactionLookup(hash common.Hash) *rawdb.LegacyTxLookupEntry {
	// Short circuit if the txlookup already in the cache, retrieve otherwise
	if lookup, exist := bc.txLookupCache.Get(hash); exist {
		return lookup.(*rawdb.LegacyTxLookupEntry)
	}
	tx, blockHash, blockNumber, txIndex := rawdb.ReadTransaction(bc.db, hash)
	if tx == nil {
		return nil
	}
	lookup := &rawdb.LegacyTxLookupEntry{BlockHash: blockHash, BlockIndex: blockNumber, Index: txIndex}
	bc.txLookupCache.Add(hash, lookup)
	return lookup
}

// Config retrieves the chain's fork configuration.
func (bc *BlockChain) Config() *params.ChainConfig { return bc.chainConfig }

// Engine retrieves the blockchain's consensus engine.
func (bc *BlockChain) Engine() consensus.Engine { return bc.engine }

// SubscribeRemovedLogsEvent registers a subscription of RemovedLogsEvent.
func (bc *BlockChain) SubscribeRemovedLogsEvent(ch chan<- RemovedLogsEvent) event.Subscription {
	return bc.scope.Track(bc.rmLogsFeed.Subscribe(ch))
}

// SubscribeChainEvent registers a subscription of ChainEvent.
func (bc *BlockChain) SubscribeChainEvent(ch chan<- ChainEvent) event.Subscription {
	return bc.scope.Track(bc.chainFeed.Subscribe(ch))
}

// SubscribeChainHeadEvent registers a subscription of ChainHeadEvent.
func (bc *BlockChain) SubscribeChainHeadEvent(ch chan<- ChainHeadEvent) event.Subscription {
	return bc.scope.Track(bc.chainHeadFeed.Subscribe(ch))
}

// SubscribeChainSideEvent registers a subscription of ChainSideEvent.
func (bc *BlockChain) SubscribeChainSideEvent(ch chan<- ChainSideEvent) event.Subscription {
	return bc.scope.Track(bc.chainSideFeed.Subscribe(ch))
}

// SubscribeLogsEvent registers a subscription of []*types.Log.
func (bc *BlockChain) SubscribeLogsEvent(ch chan<- []*types.Log) event.Subscription {
	return bc.scope.Track(bc.logsFeed.Subscribe(ch))
}

// SubscribeBlockProcessingEvent registers a subscription of bool where true means
// block processing has started while false means it has stopped.
func (bc *BlockChain) SubscribeBlockProcessingEvent(ch chan<- bool) event.Subscription {
	return bc.scope.Track(bc.blockProcFeed.Subscribe(ch))
}

func (bc *BlockChain) SupportsMultitenancy(context.Context) (*proto.PreAuthenticatedAuthenticationToken, bool) {
	return nil, bc.isMultitenant
}<|MERGE_RESOLUTION|>--- conflicted
+++ resolved
@@ -352,8 +352,7 @@
 	return bc, nil
 }
 
-<<<<<<< HEAD
-=======
+// Quorum
 func NewMultitenantBlockChain(db ethdb.Database, cacheConfig *CacheConfig, chainConfig *params.ChainConfig, engine consensus.Engine, vmConfig vm.Config, shouldPreserve func(block *types.Block) bool, txLookupLimit *uint64) (*BlockChain, error) {
 	bc, err := NewBlockChain(db, cacheConfig, chainConfig, engine, vmConfig, shouldPreserve, txLookupLimit)
 	if err != nil {
@@ -363,11 +362,8 @@
 	return bc, err
 }
 
-func (bc *BlockChain) getProcInterrupt() bool {
-	return atomic.LoadInt32(&bc.procInterrupt) == 1
-}
-
->>>>>>> 3a73c89b
+// End Quorum
+
 // GetVMConfig returns the block chain VM config.
 func (bc *BlockChain) GetVMConfig() *vm.Config {
 	return &bc.vmConfig
@@ -1849,19 +1845,14 @@
 	// No validation errors for the first block (or chain prefix skipped)
 	for ; block != nil && err == nil || err == ErrKnownBlock; block, err = it.next() {
 		// If the chain is terminating, stop processing blocks
-<<<<<<< HEAD
 		if bc.insertStopped() {
 			log.Debug("Abort during block processing")
-=======
-		if atomic.LoadInt32(&bc.procInterrupt) == 1 {
-			log.Debug("Premature abort during blocks processing")
 			// QUORUM
 			if bc.isRaft() {
 				// Only returns an error for raft mode
 				return it.index, ErrAbortBlocksProcessing
 			}
 			// END QUORUM
->>>>>>> 3a73c89b
 			break
 		}
 		// If the header is a banned one, straight out abort
