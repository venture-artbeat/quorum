// Copyright 2014 The go-ethereum Authors
// This file is part of the go-ethereum library.
//
// The go-ethereum library is free software: you can redistribute it and/or modify
// it under the terms of the GNU Lesser General Public License as published by
// the Free Software Foundation, either version 3 of the License, or
// (at your option) any later version.
//
// The go-ethereum library is distributed in the hope that it will be useful,
// but WITHOUT ANY WARRANTY; without even the implied warranty of
// MERCHANTABILITY or FITNESS FOR A PARTICULAR PURPOSE. See the
// GNU Lesser General Public License for more details.
//
// You should have received a copy of the GNU Lesser General Public License
// along with the go-ethereum library. If not, see <http://www.gnu.org/licenses/>.

// Package core implements the Ethereum consensus protocol.
package core

import (
	"errors"
	"fmt"
	"io"
	"math/big"
	mrand "math/rand"
	"sort"
	"sync"
	"sync/atomic"
	"time"

	"github.com/ethereum/go-ethereum/common"
	"github.com/ethereum/go-ethereum/common/math"
	"github.com/ethereum/go-ethereum/common/mclock"
	"github.com/ethereum/go-ethereum/common/prque"
	"github.com/ethereum/go-ethereum/consensus"
	"github.com/ethereum/go-ethereum/core/rawdb"
	"github.com/ethereum/go-ethereum/core/state"
	"github.com/ethereum/go-ethereum/core/types"
	"github.com/ethereum/go-ethereum/core/vm"
	"github.com/ethereum/go-ethereum/ethdb"
	"github.com/ethereum/go-ethereum/event"
	"github.com/ethereum/go-ethereum/log"
	"github.com/ethereum/go-ethereum/metrics"
	"github.com/ethereum/go-ethereum/params"
	"github.com/ethereum/go-ethereum/rlp"
	"github.com/ethereum/go-ethereum/trie"
	lru "github.com/hashicorp/golang-lru"
)

var (
	headBlockGauge     = metrics.NewRegisteredGauge("chain/head/block", nil)
	headHeaderGauge    = metrics.NewRegisteredGauge("chain/head/header", nil)
	headFastBlockGauge = metrics.NewRegisteredGauge("chain/head/receipt", nil)

	accountReadTimer   = metrics.NewRegisteredTimer("chain/account/reads", nil)
	accountHashTimer   = metrics.NewRegisteredTimer("chain/account/hashes", nil)
	accountUpdateTimer = metrics.NewRegisteredTimer("chain/account/updates", nil)
	accountCommitTimer = metrics.NewRegisteredTimer("chain/account/commits", nil)

	storageReadTimer   = metrics.NewRegisteredTimer("chain/storage/reads", nil)
	storageHashTimer   = metrics.NewRegisteredTimer("chain/storage/hashes", nil)
	storageUpdateTimer = metrics.NewRegisteredTimer("chain/storage/updates", nil)
	storageCommitTimer = metrics.NewRegisteredTimer("chain/storage/commits", nil)

	blockInsertTimer     = metrics.NewRegisteredTimer("chain/inserts", nil)
	blockValidationTimer = metrics.NewRegisteredTimer("chain/validation", nil)
	blockExecutionTimer  = metrics.NewRegisteredTimer("chain/execution", nil)
	blockWriteTimer      = metrics.NewRegisteredTimer("chain/write", nil)
	blockReorgAddMeter   = metrics.NewRegisteredMeter("chain/reorg/drop", nil)
	blockReorgDropMeter  = metrics.NewRegisteredMeter("chain/reorg/add", nil)

	blockPrefetchExecuteTimer   = metrics.NewRegisteredTimer("chain/prefetch/executes", nil)
	blockPrefetchInterruptMeter = metrics.NewRegisteredMeter("chain/prefetch/interrupts", nil)

	errInsertionInterrupted = errors.New("insertion is interrupted")
)

const (
	bodyCacheLimit      = 256
	blockCacheLimit     = 256
	receiptsCacheLimit  = 32
	txLookupCacheLimit  = 1024
	maxFutureBlocks     = 256
	maxTimeFutureBlocks = 30
	badBlockLimit       = 10
	TriesInMemory       = 128

	// BlockChainVersion ensures that an incompatible database forces a resync from scratch.
	//
	// Changelog:
	//
	// - Version 4
	//   The following incompatible database changes were added:
	//   * the `BlockNumber`, `TxHash`, `TxIndex`, `BlockHash` and `Index` fields of log are deleted
	//   * the `Bloom` field of receipt is deleted
	//   * the `BlockIndex` and `TxIndex` fields of txlookup are deleted
	// - Version 5
	//  The following incompatible database changes were added:
	//    * the `TxHash`, `GasCost`, and `ContractAddress` fields are no longer stored for a receipt
	//    * the `TxHash`, `GasCost`, and `ContractAddress` fields are computed by looking up the
	//      receipts' corresponding block
	// - Version 6
	//  The following incompatible database changes were added:
	//    * Transaction lookup information stores the corresponding block number instead of block hash
	// - Version 7
	//  The following incompatible database changes were added:
	//    * Use freezer as the ancient database to maintain all ancient data
	BlockChainVersion uint64 = 7
)

// CacheConfig contains the configuration values for the trie caching/pruning
// that's resident in a blockchain.
type CacheConfig struct {
	TrieCleanLimit      int           // Memory allowance (MB) to use for caching trie nodes in memory
	TrieCleanNoPrefetch bool          // Whether to disable heuristic state prefetching for followup blocks
	TrieDirtyLimit      int           // Memory limit (MB) at which to start flushing dirty trie nodes to disk
	TrieDirtyDisabled   bool          // Whether to disable trie write caching and GC altogether (archive node)
	TrieTimeLimit       time.Duration // Time limit after which to flush the current in-memory trie to disk
}

// BlockChain represents the canonical chain given a database with a genesis
// block. The Blockchain manages chain imports, reverts, chain reorganisations.
//
// Importing blocks in to the block chain happens according to the set of rules
// defined by the two stage Validator. Processing of blocks is done using the
// Processor which processes the included transaction. The validation of the state
// is done in the second part of the Validator. Failing results in aborting of
// the import.
//
// The BlockChain also helps in returning blocks from **any** chain included
// in the database as well as blocks that represents the canonical chain. It's
// important to note that GetBlock can return any block and does not need to be
// included in the canonical one where as GetBlockByNumber always represents the
// canonical chain.
type BlockChain struct {
	chainConfig *params.ChainConfig // Chain & network configuration
	cacheConfig *CacheConfig        // Cache configuration for pruning

	db     ethdb.Database // Low level persistent database to store final content in
	triegc *prque.Prque   // Priority queue mapping block numbers to tries to gc
	gcproc time.Duration  // Accumulates canonical block processing for trie dumping

	hc            *HeaderChain
	rmLogsFeed    event.Feed
	chainFeed     event.Feed
	chainSideFeed event.Feed
	chainHeadFeed event.Feed
	logsFeed      event.Feed
	blockProcFeed event.Feed
	scope         event.SubscriptionScope
	genesisBlock  *types.Block

	chainmu sync.RWMutex // blockchain insertion lock

	currentBlock     atomic.Value // Current head of the block chain
	currentFastBlock atomic.Value // Current head of the fast-sync chain (may be above the block chain!)

	stateCache    state.Database // State database to reuse between imports (contains state cache)
	bodyCache     *lru.Cache     // Cache for the most recent block bodies
	bodyRLPCache  *lru.Cache     // Cache for the most recent block bodies in RLP encoded format
	receiptsCache *lru.Cache     // Cache for the most recent receipts per block
	blockCache    *lru.Cache     // Cache for the most recent entire blocks
	txLookupCache *lru.Cache     // Cache for the most recent transaction lookup data.
	futureBlocks  *lru.Cache     // future blocks are blocks added for later processing

	quit    chan struct{} // blockchain quit channel
	running int32         // running must be called atomically
	// procInterrupt must be atomically called
	procInterrupt int32          // interrupt signaler for block processing
	wg            sync.WaitGroup // chain processing wait group for shutting down

	engine     consensus.Engine
	validator  Validator  // Block and state validator interface
	prefetcher Prefetcher // Block state prefetcher interface
	processor  Processor  // Block transaction processor interface
	vmConfig   vm.Config
<<<<<<< HEAD

	badBlocks       *lru.Cache                     // Bad block cache
	shouldPreserve  func(*types.Block) bool        // Function used to determine whether should preserve the given block.
	terminateInsert func(common.Hash, uint64) bool // Testing hook used to terminate ancient receipt chain insertion.

	privateStateCache state.Database // Private state database to reuse between imports (contains state cache)
=======

	badBlocks       *lru.Cache                     // Bad block cache
	shouldPreserve  func(*types.Block) bool        // Function used to determine whether should preserve the given block.
	terminateInsert func(common.Hash, uint64) bool // Testing hook used to terminate ancient receipt chain insertion.
>>>>>>> d62e9b28
}

// NewBlockChain returns a fully initialised block chain using information
// available in the database. It initialises the default Ethereum Validator and
// Processor.
func NewBlockChain(db ethdb.Database, cacheConfig *CacheConfig, chainConfig *params.ChainConfig, engine consensus.Engine, vmConfig vm.Config, shouldPreserve func(block *types.Block) bool) (*BlockChain, error) {
	if cacheConfig == nil {
		cacheConfig = &CacheConfig{
			TrieCleanLimit: 256,
			TrieDirtyLimit: 256,
			TrieTimeLimit:  5 * time.Minute,
		}
	}
	bodyCache, _ := lru.New(bodyCacheLimit)
	bodyRLPCache, _ := lru.New(bodyCacheLimit)
	receiptsCache, _ := lru.New(receiptsCacheLimit)
	blockCache, _ := lru.New(blockCacheLimit)
	txLookupCache, _ := lru.New(txLookupCacheLimit)
	futureBlocks, _ := lru.New(maxFutureBlocks)
	badBlocks, _ := lru.New(badBlockLimit)

	bc := &BlockChain{
<<<<<<< HEAD
		chainConfig:       chainConfig,
		cacheConfig:       cacheConfig,
		db:                db,
		triegc:            prque.New(nil),
		stateCache:        state.NewDatabaseWithCache(db, cacheConfig.TrieCleanLimit),
		quit:              make(chan struct{}),
		shouldPreserve:    shouldPreserve,
		bodyCache:         bodyCache,
		bodyRLPCache:      bodyRLPCache,
		receiptsCache:     receiptsCache,
		blockCache:        blockCache,
		txLookupCache:     txLookupCache,
		futureBlocks:      futureBlocks,
		engine:            engine,
		vmConfig:          vmConfig,
		badBlocks:         badBlocks,
		privateStateCache: state.NewDatabase(db),
=======
		chainConfig:    chainConfig,
		cacheConfig:    cacheConfig,
		db:             db,
		triegc:         prque.New(nil),
		stateCache:     state.NewDatabaseWithCache(db, cacheConfig.TrieCleanLimit),
		quit:           make(chan struct{}),
		shouldPreserve: shouldPreserve,
		bodyCache:      bodyCache,
		bodyRLPCache:   bodyRLPCache,
		receiptsCache:  receiptsCache,
		blockCache:     blockCache,
		txLookupCache:  txLookupCache,
		futureBlocks:   futureBlocks,
		engine:         engine,
		vmConfig:       vmConfig,
		badBlocks:      badBlocks,
>>>>>>> d62e9b28
	}
	bc.validator = NewBlockValidator(chainConfig, bc, engine)
	bc.prefetcher = newStatePrefetcher(chainConfig, bc, engine)
	bc.processor = NewStateProcessor(chainConfig, bc, engine)

	var err error
	bc.hc, err = NewHeaderChain(db, chainConfig, engine, bc.getProcInterrupt)
	if err != nil {
		return nil, err
	}
	bc.genesisBlock = bc.GetBlockByNumber(0)
	if bc.genesisBlock == nil {
		return nil, ErrNoGenesis
	}

	var nilBlock *types.Block
	bc.currentBlock.Store(nilBlock)
	bc.currentFastBlock.Store(nilBlock)

	// Initialize the chain with ancient data if it isn't empty.
	if bc.empty() {
		rawdb.InitDatabaseFromFreezer(bc.db)
	}

	if err := bc.loadLastState(); err != nil {
		return nil, err
	}
	// The first thing the node will do is reconstruct the verification data for
	// the head block (ethash cache or clique voting snapshot). Might as well do
	// it in advance.
	bc.engine.VerifyHeader(bc, bc.CurrentHeader(), true)

	if frozen, err := bc.db.Ancients(); err == nil && frozen > 0 {
		var (
			needRewind bool
			low        uint64
		)
		// The head full block may be rolled back to a very low height due to
		// blockchain repair. If the head full block is even lower than the ancient
		// chain, truncate the ancient store.
		fullBlock := bc.CurrentBlock()
		if fullBlock != nil && fullBlock != bc.genesisBlock && fullBlock.NumberU64() < frozen-1 {
			needRewind = true
			low = fullBlock.NumberU64()
		}
		// In fast sync, it may happen that ancient data has been written to the
		// ancient store, but the LastFastBlock has not been updated, truncate the
		// extra data here.
		fastBlock := bc.CurrentFastBlock()
		if fastBlock != nil && fastBlock.NumberU64() < frozen-1 {
			needRewind = true
			if fastBlock.NumberU64() < low || low == 0 {
				low = fastBlock.NumberU64()
			}
		}
		if needRewind {
			var hashes []common.Hash
			previous := bc.CurrentHeader().Number.Uint64()
			for i := low + 1; i <= bc.CurrentHeader().Number.Uint64(); i++ {
				hashes = append(hashes, rawdb.ReadCanonicalHash(bc.db, i))
			}
			bc.Rollback(hashes)
			log.Warn("Truncate ancient chain", "from", previous, "to", low)
		}
	}
	// Check the current state of the block hashes and make sure that we do not have any of the bad blocks in our chain
	for hash := range BadHashes {
		if header := bc.GetHeaderByHash(hash); header != nil {
			// get the canonical block corresponding to the offending header's number
			headerByNumber := bc.GetHeaderByNumber(header.Number.Uint64())
			// make sure the headerByNumber (if present) is in our current canonical chain
			if headerByNumber != nil && headerByNumber.Hash() == header.Hash() {
				log.Error("Found bad hash, rewinding chain", "number", header.Number, "hash", header.ParentHash)
				bc.SetHead(header.Number.Uint64() - 1)
				log.Error("Chain rewind was successful, resuming normal operation")
			}
		}
	}
	// Take ownership of this particular state
	go bc.update()
	return bc, nil
}

func (bc *BlockChain) getProcInterrupt() bool {
	return atomic.LoadInt32(&bc.procInterrupt) == 1
}

// GetVMConfig returns the block chain VM config.
func (bc *BlockChain) GetVMConfig() *vm.Config {
	return &bc.vmConfig
}

// empty returns an indicator whether the blockchain is empty.
// Note, it's a special case that we connect a non-empty ancient
// database with an empty node, so that we can plugin the ancient
// into node seamlessly.
func (bc *BlockChain) empty() bool {
	genesis := bc.genesisBlock.Hash()
	for _, hash := range []common.Hash{rawdb.ReadHeadBlockHash(bc.db), rawdb.ReadHeadHeaderHash(bc.db), rawdb.ReadHeadFastBlockHash(bc.db)} {
		if hash != genesis {
			return false
		}
	}
	return true
}

// loadLastState loads the last known chain state from the database. This method
// assumes that the chain manager mutex is held.
func (bc *BlockChain) loadLastState() error {
	// Restore the last known head block
	head := rawdb.ReadHeadBlockHash(bc.db)
	if head == (common.Hash{}) {
		// Corrupt or empty database, init from scratch
		log.Warn("Empty database, resetting chain")
		return bc.Reset()
	}
	// Make sure the entire head block is available
	currentBlock := bc.GetBlockByHash(head)
	if currentBlock == nil {
		// Corrupt or empty database, init from scratch
		log.Warn("Head block missing, resetting chain", "hash", head)
		return bc.Reset()
	}
	// Make sure the state associated with the block is available
	if _, err := state.New(currentBlock.Root(), bc.stateCache); err != nil {
		// Dangling block without a state associated, init from scratch
		log.Warn("Head state missing, repairing chain", "number", currentBlock.Number(), "hash", currentBlock.Hash())
		if err := bc.repair(&currentBlock); err != nil {
			return err
		}
		rawdb.WriteHeadBlockHash(bc.db, currentBlock.Hash())
<<<<<<< HEAD
	}

	// Quorum
	if _, err := state.New(rawdb.GetPrivateStateRoot(bc.db, currentBlock.Root()), bc.privateStateCache); err != nil {
		log.Warn("Head private state missing, resetting chain", "number", currentBlock.Number(), "hash", currentBlock.Hash())
		return bc.Reset()
=======
>>>>>>> d62e9b28
	}
	// /Quorum

	// Everything seems to be fine, set as the head block
	bc.currentBlock.Store(currentBlock)
	headBlockGauge.Update(int64(currentBlock.NumberU64()))

	// Restore the last known head header
	currentHeader := currentBlock.Header()
	if head := rawdb.ReadHeadHeaderHash(bc.db); head != (common.Hash{}) {
		if header := bc.GetHeaderByHash(head); header != nil {
			currentHeader = header
		}
	}
	bc.hc.SetCurrentHeader(currentHeader)

	// Restore the last known head fast block
	bc.currentFastBlock.Store(currentBlock)
	headFastBlockGauge.Update(int64(currentBlock.NumberU64()))

	if head := rawdb.ReadHeadFastBlockHash(bc.db); head != (common.Hash{}) {
		if block := bc.GetBlockByHash(head); block != nil {
			bc.currentFastBlock.Store(block)
			headFastBlockGauge.Update(int64(block.NumberU64()))
		}
	}
	// Issue a status log for the user
	currentFastBlock := bc.CurrentFastBlock()

	headerTd := bc.GetTd(currentHeader.Hash(), currentHeader.Number.Uint64())
	blockTd := bc.GetTd(currentBlock.Hash(), currentBlock.NumberU64())
	fastTd := bc.GetTd(currentFastBlock.Hash(), currentFastBlock.NumberU64())

	log.Info("Loaded most recent local header", "number", currentHeader.Number, "hash", currentHeader.Hash(), "td", headerTd, "age", common.PrettyAge(time.Unix(int64(currentHeader.Time), 0)))
	log.Info("Loaded most recent local full block", "number", currentBlock.Number(), "hash", currentBlock.Hash(), "td", blockTd, "age", common.PrettyAge(time.Unix(int64(currentBlock.Time()), 0)))
	log.Info("Loaded most recent local fast block", "number", currentFastBlock.Number(), "hash", currentFastBlock.Hash(), "td", fastTd, "age", common.PrettyAge(time.Unix(int64(currentFastBlock.Time()), 0)))

	return nil
}

// SetHead rewinds the local chain to a new head. In the case of headers, everything
// above the new head will be deleted and the new one set. In the case of blocks
// though, the head may be further rewound if block bodies are missing (non-archive
// nodes after a fast sync).
func (bc *BlockChain) SetHead(head uint64) error {
	log.Warn("Rewinding blockchain", "target", head)

	bc.chainmu.Lock()
	defer bc.chainmu.Unlock()

	updateFn := func(db ethdb.KeyValueWriter, header *types.Header) {
		// Rewind the block chain, ensuring we don't end up with a stateless head block
		if currentBlock := bc.CurrentBlock(); currentBlock != nil && header.Number.Uint64() < currentBlock.NumberU64() {
			newHeadBlock := bc.GetBlock(header.Hash(), header.Number.Uint64())
			if newHeadBlock == nil {
				newHeadBlock = bc.genesisBlock
			} else {
				if _, err := state.New(newHeadBlock.Root(), bc.stateCache); err != nil {
					// Rewound state missing, rolled back to before pivot, reset to genesis
					newHeadBlock = bc.genesisBlock
				}
			}
			rawdb.WriteHeadBlockHash(db, newHeadBlock.Hash())
			bc.currentBlock.Store(newHeadBlock)
			headBlockGauge.Update(int64(newHeadBlock.NumberU64()))
		}

		// Rewind the fast block in a simpleton way to the target head
		if currentFastBlock := bc.CurrentFastBlock(); currentFastBlock != nil && header.Number.Uint64() < currentFastBlock.NumberU64() {
			newHeadFastBlock := bc.GetBlock(header.Hash(), header.Number.Uint64())
			// If either blocks reached nil, reset to the genesis state
			if newHeadFastBlock == nil {
				newHeadFastBlock = bc.genesisBlock
			}
			rawdb.WriteHeadFastBlockHash(db, newHeadFastBlock.Hash())
			bc.currentFastBlock.Store(newHeadFastBlock)
			headFastBlockGauge.Update(int64(newHeadFastBlock.NumberU64()))
		}
	}

	// Rewind the header chain, deleting all block bodies until then
	delFn := func(db ethdb.KeyValueWriter, hash common.Hash, num uint64) {
		// Ignore the error here since light client won't hit this path
		frozen, _ := bc.db.Ancients()
		if num+1 <= frozen {
			// Truncate all relative data(header, total difficulty, body, receipt
			// and canonical hash) from ancient store.
			if err := bc.db.TruncateAncients(num + 1); err != nil {
				log.Crit("Failed to truncate ancient data", "number", num, "err", err)
			}

			// Remove the hash <-> number mapping from the active store.
			rawdb.DeleteHeaderNumber(db, hash)
		} else {
			// Remove relative body and receipts from the active store.
			// The header, total difficulty and canonical hash will be
			// removed in the hc.SetHead function.
			rawdb.DeleteBody(db, hash, num)
			rawdb.DeleteReceipts(db, hash, num)
		}
		// Todo(rjl493456442) txlookup, bloombits, etc
	}
	bc.hc.SetHead(head, updateFn, delFn)

	// Clear out any stale content from the caches
	bc.bodyCache.Purge()
	bc.bodyRLPCache.Purge()
	bc.receiptsCache.Purge()
	bc.blockCache.Purge()
	bc.txLookupCache.Purge()
	bc.futureBlocks.Purge()

	return bc.loadLastState()
}

// FastSyncCommitHead sets the current head block to the one defined by the hash
// irrelevant what the chain contents were prior.
func (bc *BlockChain) FastSyncCommitHead(hash common.Hash) error {
	// Make sure that both the block as well at its state trie exists
	block := bc.GetBlockByHash(hash)
	if block == nil {
		return fmt.Errorf("non existent block [%x…]", hash[:4])
	}
	if _, err := trie.NewSecure(block.Root(), bc.stateCache.TrieDB()); err != nil {
		return err
	}
	// If all checks out, manually set the head block
	bc.chainmu.Lock()
	bc.currentBlock.Store(block)
	headBlockGauge.Update(int64(block.NumberU64()))
	bc.chainmu.Unlock()

	log.Info("Committed new head block", "number", block.Number(), "hash", hash)
	return nil
}

// GasLimit returns the gas limit of the current HEAD block.
func (bc *BlockChain) GasLimit() uint64 {
	bc.chainmu.RLock()
	defer bc.chainmu.RUnlock()

	if bc.Config().IsQuorum {
		return math.MaxBig256.Uint64() // HACK(joel) a very large number
	} else {
		return bc.CurrentBlock().GasLimit()
	}
}

// CurrentBlock retrieves the current head block of the canonical chain. The
// block is retrieved from the blockchain's internal cache.
func (bc *BlockChain) CurrentBlock() *types.Block {
	return bc.currentBlock.Load().(*types.Block)
}

// CurrentFastBlock retrieves the current fast-sync head block of the canonical
// chain. The block is retrieved from the blockchain's internal cache.
func (bc *BlockChain) CurrentFastBlock() *types.Block {
	return bc.currentFastBlock.Load().(*types.Block)
}

// Validator returns the current validator.
func (bc *BlockChain) Validator() Validator {
	return bc.validator
}

// Processor returns the current processor.
func (bc *BlockChain) Processor() Processor {
	return bc.processor
}

// State returns a new mutable state based on the current HEAD block.
func (bc *BlockChain) State() (*state.StateDB, *state.StateDB, error) {
	return bc.StateAt(bc.CurrentBlock().Root())
}

// StateAt returns a new mutable state based on a particular point in time.
func (bc *BlockChain) StateAt(root common.Hash) (*state.StateDB, *state.StateDB, error) {
	publicStateDb, publicStateDbErr := state.New(root, bc.stateCache)
	if publicStateDbErr != nil {
		return nil, nil, publicStateDbErr
	}
	privateStateDb, privateStateDbErr := state.New(rawdb.GetPrivateStateRoot(bc.db, root), bc.privateStateCache)
	if privateStateDbErr != nil {
		return nil, nil, privateStateDbErr
	}

	return publicStateDb, privateStateDb, nil
}

// StateCache returns the caching database underpinning the blockchain instance.
func (bc *BlockChain) StateCache() (state.Database, state.Database) {
	return bc.stateCache, bc.privateStateCache
}

// StateCache returns the caching database underpinning the blockchain instance.
func (bc *BlockChain) StateCache() state.Database {
	return bc.stateCache
}

// Reset purges the entire blockchain, restoring it to its genesis state.
func (bc *BlockChain) Reset() error {
	return bc.ResetWithGenesisBlock(bc.genesisBlock)
}

// ResetWithGenesisBlock purges the entire blockchain, restoring it to the
// specified genesis state.
func (bc *BlockChain) ResetWithGenesisBlock(genesis *types.Block) error {
	// Dump the entire block chain and purge the caches
	if err := bc.SetHead(0); err != nil {
		return err
	}
	bc.chainmu.Lock()
	defer bc.chainmu.Unlock()

	// Prepare the genesis block and reinitialise the chain
	if err := bc.hc.WriteTd(genesis.Hash(), genesis.NumberU64(), genesis.Difficulty()); err != nil {
		log.Crit("Failed to write genesis block TD", "err", err)
	}
	rawdb.WriteBlock(bc.db, genesis)

	bc.genesisBlock = genesis
	bc.insert(bc.genesisBlock)
	bc.currentBlock.Store(bc.genesisBlock)
	headBlockGauge.Update(int64(bc.genesisBlock.NumberU64()))

	bc.hc.SetGenesis(bc.genesisBlock.Header())
	bc.hc.SetCurrentHeader(bc.genesisBlock.Header())
	bc.currentFastBlock.Store(bc.genesisBlock)
	headFastBlockGauge.Update(int64(bc.genesisBlock.NumberU64()))

	return nil
}

// repair tries to repair the current blockchain by rolling back the current block
// until one with associated state is found. This is needed to fix incomplete db
// writes caused either by crashes/power outages, or simply non-committed tries.
//
// This method only rolls back the current block. The current header and current
// fast block are left intact.
func (bc *BlockChain) repair(head **types.Block) error {
	for {
		// Abort if we've rewound to a head block that does have associated state
		if _, err := state.New((*head).Root(), bc.stateCache); err == nil {
			log.Info("Rewound blockchain to past state", "number", (*head).Number(), "hash", (*head).Hash())
			return nil
		}
		// Otherwise rewind one block and recheck state availability there
		block := bc.GetBlock((*head).ParentHash(), (*head).NumberU64()-1)
		if block == nil {
			return fmt.Errorf("missing block %d [%x]", (*head).NumberU64()-1, (*head).ParentHash())
		}
		*head = block
	}
}

// Export writes the active chain to the given writer.
func (bc *BlockChain) Export(w io.Writer) error {
	return bc.ExportN(w, uint64(0), bc.CurrentBlock().NumberU64())
}

// ExportN writes a subset of the active chain to the given writer.
func (bc *BlockChain) ExportN(w io.Writer, first uint64, last uint64) error {
	bc.chainmu.RLock()
	defer bc.chainmu.RUnlock()

	if first > last {
		return fmt.Errorf("export failed: first (%d) is greater than last (%d)", first, last)
	}
	log.Info("Exporting batch of blocks", "count", last-first+1)

	start, reported := time.Now(), time.Now()
	for nr := first; nr <= last; nr++ {
		block := bc.GetBlockByNumber(nr)
		if block == nil {
			return fmt.Errorf("export failed on #%d: not found", nr)
		}
		if err := block.EncodeRLP(w); err != nil {
			return err
		}
		if time.Since(reported) >= statsReportLimit {
			log.Info("Exporting blocks", "exported", block.NumberU64()-first, "elapsed", common.PrettyDuration(time.Since(start)))
			reported = time.Now()
		}
	}
	return nil
}

// insert injects a new head block into the current block chain. This method
// assumes that the block is indeed a true head. It will also reset the head
// header and the head fast sync block to this very same block if they are older
// or if they are on a different side chain.
//
// Note, this function assumes that the `mu` mutex is held!
func (bc *BlockChain) insert(block *types.Block) {
	// If the block is on a side chain or an unknown one, force other heads onto it too
	updateHeads := rawdb.ReadCanonicalHash(bc.db, block.NumberU64()) != block.Hash()

	// Add the block to the canonical chain number scheme and mark as the head
	rawdb.WriteCanonicalHash(bc.db, block.Hash(), block.NumberU64())
	rawdb.WriteHeadBlockHash(bc.db, block.Hash())

	bc.currentBlock.Store(block)
	headBlockGauge.Update(int64(block.NumberU64()))

	// If the block is better than our head or is on a different chain, force update heads
	if updateHeads {
		bc.hc.SetCurrentHeader(block.Header())
		rawdb.WriteHeadFastBlockHash(bc.db, block.Hash())

		bc.currentFastBlock.Store(block)
		headFastBlockGauge.Update(int64(block.NumberU64()))
	}
}

// Genesis retrieves the chain's genesis block.
func (bc *BlockChain) Genesis() *types.Block {
	return bc.genesisBlock
}

// GetBody retrieves a block body (transactions and uncles) from the database by
// hash, caching it if found.
func (bc *BlockChain) GetBody(hash common.Hash) *types.Body {
	// Short circuit if the body's already in the cache, retrieve otherwise
	if cached, ok := bc.bodyCache.Get(hash); ok {
		body := cached.(*types.Body)
		return body
	}
	number := bc.hc.GetBlockNumber(hash)
	if number == nil {
		return nil
	}
	body := rawdb.ReadBody(bc.db, hash, *number)
	if body == nil {
		return nil
	}
	// Cache the found body for next time and return
	bc.bodyCache.Add(hash, body)
	return body
}

// GetBodyRLP retrieves a block body in RLP encoding from the database by hash,
// caching it if found.
func (bc *BlockChain) GetBodyRLP(hash common.Hash) rlp.RawValue {
	// Short circuit if the body's already in the cache, retrieve otherwise
	if cached, ok := bc.bodyRLPCache.Get(hash); ok {
		return cached.(rlp.RawValue)
	}
	number := bc.hc.GetBlockNumber(hash)
	if number == nil {
		return nil
	}
	body := rawdb.ReadBodyRLP(bc.db, hash, *number)
	if len(body) == 0 {
		return nil
	}
	// Cache the found body for next time and return
	bc.bodyRLPCache.Add(hash, body)
	return body
}

// HasBlock checks if a block is fully present in the database or not.
func (bc *BlockChain) HasBlock(hash common.Hash, number uint64) bool {
	if bc.blockCache.Contains(hash) {
		return true
	}
	return rawdb.HasBody(bc.db, hash, number)
}

// HasFastBlock checks if a fast block is fully present in the database or not.
func (bc *BlockChain) HasFastBlock(hash common.Hash, number uint64) bool {
	if !bc.HasBlock(hash, number) {
		return false
	}
	if bc.receiptsCache.Contains(hash) {
		return true
	}
	return rawdb.HasReceipts(bc.db, hash, number)
}

// HasState checks if state trie is fully present in the database or not.
func (bc *BlockChain) HasState(hash common.Hash) bool {
	_, err := bc.stateCache.OpenTrie(hash)
	return err == nil
}

// HasBlockAndState checks if a block and associated state trie is fully present
// in the database or not, caching it if present.
func (bc *BlockChain) HasBlockAndState(hash common.Hash, number uint64) bool {
	// Check first that the block itself is known
	block := bc.GetBlock(hash, number)
	if block == nil {
		return false
	}
	return bc.HasState(block.Root())
}

// GetBlock retrieves a block from the database by hash and number,
// caching it if found.
func (bc *BlockChain) GetBlock(hash common.Hash, number uint64) *types.Block {
	// Short circuit if the block's already in the cache, retrieve otherwise
	if block, ok := bc.blockCache.Get(hash); ok {
		return block.(*types.Block)
	}
	block := rawdb.ReadBlock(bc.db, hash, number)
	if block == nil {
		return nil
	}
	// Cache the found block for next time and return
	bc.blockCache.Add(block.Hash(), block)
	return block
}

// GetBlockByHash retrieves a block from the database by hash, caching it if found.
func (bc *BlockChain) GetBlockByHash(hash common.Hash) *types.Block {
	number := bc.hc.GetBlockNumber(hash)
	if number == nil {
		return nil
	}
	return bc.GetBlock(hash, *number)
}

// GetBlockByNumber retrieves a block from the database by number, caching it
// (associated with its hash) if found.
func (bc *BlockChain) GetBlockByNumber(number uint64) *types.Block {
	hash := rawdb.ReadCanonicalHash(bc.db, number)
	if hash == (common.Hash{}) {
		return nil
	}
	return bc.GetBlock(hash, number)
}

// GetReceiptsByHash retrieves the receipts for all transactions in a given block.
func (bc *BlockChain) GetReceiptsByHash(hash common.Hash) types.Receipts {
	if receipts, ok := bc.receiptsCache.Get(hash); ok {
		return receipts.(types.Receipts)
	}
	number := rawdb.ReadHeaderNumber(bc.db, hash)
	if number == nil {
		return nil
	}
	receipts := rawdb.ReadReceipts(bc.db, hash, *number, bc.chainConfig)
	if receipts == nil {
		return nil
	}
	bc.receiptsCache.Add(hash, receipts)
	return receipts
}

// GetBlocksFromHash returns the block corresponding to hash and up to n-1 ancestors.
// [deprecated by eth/62]
func (bc *BlockChain) GetBlocksFromHash(hash common.Hash, n int) (blocks []*types.Block) {
	number := bc.hc.GetBlockNumber(hash)
	if number == nil {
		return nil
	}
	for i := 0; i < n; i++ {
		block := bc.GetBlock(hash, *number)
		if block == nil {
			break
		}
		blocks = append(blocks, block)
		hash = block.ParentHash()
		*number--
	}
	return
}

// GetUnclesInChain retrieves all the uncles from a given block backwards until
// a specific distance is reached.
func (bc *BlockChain) GetUnclesInChain(block *types.Block, length int) []*types.Header {
	uncles := []*types.Header{}
	for i := 0; block != nil && i < length; i++ {
		uncles = append(uncles, block.Uncles()...)
		block = bc.GetBlock(block.ParentHash(), block.NumberU64()-1)
	}
	return uncles
}

// TrieNode retrieves a blob of data associated with a trie node (or code hash)
// either from ephemeral in-memory cache, or from persistent storage.
func (bc *BlockChain) TrieNode(hash common.Hash) ([]byte, error) {
	return bc.stateCache.TrieDB().Node(hash)
}

// Stop stops the blockchain service. If any imports are currently in progress
// it will abort them using the procInterrupt.
func (bc *BlockChain) Stop() {
	if !atomic.CompareAndSwapInt32(&bc.running, 0, 1) {
		return
	}
	// Unsubscribe all subscriptions registered from blockchain
	bc.scope.Close()
	close(bc.quit)
	atomic.StoreInt32(&bc.procInterrupt, 1)

	bc.wg.Wait()

	// Ensure the state of a recent block is also stored to disk before exiting.
	// We're writing three different states to catch different restart scenarios:
	//  - HEAD:     So we don't need to reprocess any blocks in the general case
	//  - HEAD-1:   So we don't do large reorgs if our HEAD becomes an uncle
	//  - HEAD-127: So we have a hard limit on the number of blocks reexecuted
	if !bc.cacheConfig.TrieDirtyDisabled {
		triedb := bc.stateCache.TrieDB()

		for _, offset := range []uint64{0, 1, TriesInMemory - 1} {
			if number := bc.CurrentBlock().NumberU64(); number > offset {
				recent := bc.GetBlockByNumber(number - offset)

				log.Info("Writing cached state to disk", "block", recent.Number(), "hash", recent.Hash(), "root", recent.Root())
				if err := triedb.Commit(recent.Root(), true); err != nil {
					log.Error("Failed to commit recent state trie", "err", err)
				}
			}
		}
		for !bc.triegc.Empty() {
			triedb.Dereference(bc.triegc.PopItem().(common.Hash))
		}
		if size, _ := triedb.Size(); size != 0 {
			log.Error("Dangling trie nodes after full cleanup")
		}
	}
	log.Info("Blockchain manager stopped")
}

func (bc *BlockChain) procFutureBlocks() {
	blocks := make([]*types.Block, 0, bc.futureBlocks.Len())
	for _, hash := range bc.futureBlocks.Keys() {
		if block, exist := bc.futureBlocks.Peek(hash); exist {
			blocks = append(blocks, block.(*types.Block))
		}
	}
	if len(blocks) > 0 {
		sort.Slice(blocks, func(i, j int) bool {
			return blocks[i].NumberU64() < blocks[j].NumberU64()
		})
		// Insert one by one as chain insertion needs contiguous ancestry between blocks
		for i := range blocks {
			bc.InsertChain(blocks[i : i+1])
		}
	}
}

// WriteStatus status of write
type WriteStatus byte

const (
	NonStatTy WriteStatus = iota
	CanonStatTy
	SideStatTy
)

// Rollback is designed to remove a chain of links from the database that aren't
// certain enough to be valid.
func (bc *BlockChain) Rollback(chain []common.Hash) {
	bc.chainmu.Lock()
	defer bc.chainmu.Unlock()

	for i := len(chain) - 1; i >= 0; i-- {
		hash := chain[i]

		currentHeader := bc.hc.CurrentHeader()
		if currentHeader.Hash() == hash {
			bc.hc.SetCurrentHeader(bc.GetHeader(currentHeader.ParentHash, currentHeader.Number.Uint64()-1))
		}
		if currentFastBlock := bc.CurrentFastBlock(); currentFastBlock.Hash() == hash {
			newFastBlock := bc.GetBlock(currentFastBlock.ParentHash(), currentFastBlock.NumberU64()-1)
			rawdb.WriteHeadFastBlockHash(bc.db, newFastBlock.Hash())
			bc.currentFastBlock.Store(newFastBlock)
			headFastBlockGauge.Update(int64(newFastBlock.NumberU64()))
		}
		if currentBlock := bc.CurrentBlock(); currentBlock.Hash() == hash {
			newBlock := bc.GetBlock(currentBlock.ParentHash(), currentBlock.NumberU64()-1)
			rawdb.WriteHeadBlockHash(bc.db, newBlock.Hash())
			bc.currentBlock.Store(newBlock)
			headBlockGauge.Update(int64(newBlock.NumberU64()))
		}
	}
	// Truncate ancient data which exceeds the current header.
	//
	// Notably, it can happen that system crashes without truncating the ancient data
	// but the head indicator has been updated in the active store. Regarding this issue,
	// system will self recovery by truncating the extra data during the setup phase.
	if err := bc.truncateAncient(bc.hc.CurrentHeader().Number.Uint64()); err != nil {
		log.Crit("Truncate ancient store failed", "err", err)
	}
}

// truncateAncient rewinds the blockchain to the specified header and deletes all
// data in the ancient store that exceeds the specified header.
func (bc *BlockChain) truncateAncient(head uint64) error {
	frozen, err := bc.db.Ancients()
	if err != nil {
		return err
	}
	// Short circuit if there is no data to truncate in ancient store.
	if frozen <= head+1 {
		return nil
	}
	// Truncate all the data in the freezer beyond the specified head
	if err := bc.db.TruncateAncients(head + 1); err != nil {
		return err
	}
	// Clear out any stale content from the caches
	bc.hc.headerCache.Purge()
	bc.hc.tdCache.Purge()
	bc.hc.numberCache.Purge()

	// Clear out any stale content from the caches
	bc.bodyCache.Purge()
	bc.bodyRLPCache.Purge()
	bc.receiptsCache.Purge()
	bc.blockCache.Purge()
	bc.txLookupCache.Purge()
	bc.futureBlocks.Purge()

	log.Info("Rewind ancient data", "number", head)
	return nil
}

// numberHash is just a container for a number and a hash, to represent a block
type numberHash struct {
	number uint64
	hash   common.Hash
}

// InsertReceiptChain attempts to complete an already existing header chain with
// transaction and receipt data.
func (bc *BlockChain) InsertReceiptChain(blockChain types.Blocks, receiptChain []types.Receipts, ancientLimit uint64) (int, error) {
	// We don't require the chainMu here since we want to maximize the
	// concurrency of header insertion and receipt insertion.
	bc.wg.Add(1)
	defer bc.wg.Done()

	var (
		ancientBlocks, liveBlocks     types.Blocks
		ancientReceipts, liveReceipts []types.Receipts
	)
	// Do a sanity check that the provided chain is actually ordered and linked
	for i := 0; i < len(blockChain); i++ {
		if i != 0 {
			if blockChain[i].NumberU64() != blockChain[i-1].NumberU64()+1 || blockChain[i].ParentHash() != blockChain[i-1].Hash() {
				log.Error("Non contiguous receipt insert", "number", blockChain[i].Number(), "hash", blockChain[i].Hash(), "parent", blockChain[i].ParentHash(),
					"prevnumber", blockChain[i-1].Number(), "prevhash", blockChain[i-1].Hash())
				return 0, fmt.Errorf("non contiguous insert: item %d is #%d [%x…], item %d is #%d [%x…] (parent [%x…])", i-1, blockChain[i-1].NumberU64(),
					blockChain[i-1].Hash().Bytes()[:4], i, blockChain[i].NumberU64(), blockChain[i].Hash().Bytes()[:4], blockChain[i].ParentHash().Bytes()[:4])
			}
		}
		if blockChain[i].NumberU64() <= ancientLimit {
			ancientBlocks, ancientReceipts = append(ancientBlocks, blockChain[i]), append(ancientReceipts, receiptChain[i])
		} else {
			liveBlocks, liveReceipts = append(liveBlocks, blockChain[i]), append(liveReceipts, receiptChain[i])
		}
	}

	var (
		stats = struct{ processed, ignored int32 }{}
		start = time.Now()
		size  = 0
	)
	// updateHead updates the head fast sync block if the inserted blocks are better
	// and returns a indicator whether the inserted blocks are canonical.
	updateHead := func(head *types.Block) bool {
		bc.chainmu.Lock()

		// Rewind may have occurred, skip in that case.
		if bc.CurrentHeader().Number.Cmp(head.Number()) >= 0 {
			currentFastBlock, td := bc.CurrentFastBlock(), bc.GetTd(head.Hash(), head.NumberU64())
			if bc.GetTd(currentFastBlock.Hash(), currentFastBlock.NumberU64()).Cmp(td) < 0 {
				rawdb.WriteHeadFastBlockHash(bc.db, head.Hash())
				bc.currentFastBlock.Store(head)
				headFastBlockGauge.Update(int64(head.NumberU64()))
				bc.chainmu.Unlock()
				return true
			}
		}
		bc.chainmu.Unlock()
		return false
	}
	// writeAncient writes blockchain and corresponding receipt chain into ancient store.
	//
	// this function only accepts canonical chain data. All side chain will be reverted
	// eventually.
	writeAncient := func(blockChain types.Blocks, receiptChain []types.Receipts) (int, error) {
		var (
			previous = bc.CurrentFastBlock()
			batch    = bc.db.NewBatch()
		)
		// If any error occurs before updating the head or we are inserting a side chain,
		// all the data written this time wll be rolled back.
		defer func() {
			if previous != nil {
				if err := bc.truncateAncient(previous.NumberU64()); err != nil {
					log.Crit("Truncate ancient store failed", "err", err)
				}
			}
		}()
		var deleted []*numberHash
		for i, block := range blockChain {
			// Short circuit insertion if shutting down or processing failed
			if atomic.LoadInt32(&bc.procInterrupt) == 1 {
				return 0, errInsertionInterrupted
			}
			// Short circuit insertion if it is required(used in testing only)
			if bc.terminateInsert != nil && bc.terminateInsert(block.Hash(), block.NumberU64()) {
				return i, errors.New("insertion is terminated for testing purpose")
			}
			// Short circuit if the owner header is unknown
			if !bc.HasHeader(block.Hash(), block.NumberU64()) {
				return i, fmt.Errorf("containing header #%d [%x…] unknown", block.Number(), block.Hash().Bytes()[:4])
			}
			var (
				start  = time.Now()
				logged = time.Now()
				count  int
			)
			// Migrate all ancient blocks. This can happen if someone upgrades from Geth
			// 1.8.x to 1.9.x mid-fast-sync. Perhaps we can get rid of this path in the
			// long term.
			for {
				// We can ignore the error here since light client won't hit this code path.
				frozen, _ := bc.db.Ancients()
				if frozen >= block.NumberU64() {
					break
				}
				h := rawdb.ReadCanonicalHash(bc.db, frozen)
				b := rawdb.ReadBlock(bc.db, h, frozen)
				size += rawdb.WriteAncientBlock(bc.db, b, rawdb.ReadReceipts(bc.db, h, frozen, bc.chainConfig), rawdb.ReadTd(bc.db, h, frozen))
				count += 1

				// Always keep genesis block in active database.
				if b.NumberU64() != 0 {
					deleted = append(deleted, &numberHash{b.NumberU64(), b.Hash()})
				}
				if time.Since(logged) > 8*time.Second {
					log.Info("Migrating ancient blocks", "count", count, "elapsed", common.PrettyDuration(time.Since(start)))
					logged = time.Now()
				}
				// Don't collect too much in-memory, write it out every 100K blocks
				if len(deleted) > 100000 {

					// Sync the ancient store explicitly to ensure all data has been flushed to disk.
					if err := bc.db.Sync(); err != nil {
						return 0, err
					}
					// Wipe out canonical block data.
					for _, nh := range deleted {
						rawdb.DeleteBlockWithoutNumber(batch, nh.hash, nh.number)
						rawdb.DeleteCanonicalHash(batch, nh.number)
					}
					if err := batch.Write(); err != nil {
						return 0, err
					}
					batch.Reset()
					// Wipe out side chain too.
					for _, nh := range deleted {
						for _, hash := range rawdb.ReadAllHashes(bc.db, nh.number) {
							rawdb.DeleteBlock(batch, hash, nh.number)
						}
					}
					if err := batch.Write(); err != nil {
						return 0, err
					}
					batch.Reset()
					deleted = deleted[0:]
				}
			}
			if count > 0 {
				log.Info("Migrated ancient blocks", "count", count, "elapsed", common.PrettyDuration(time.Since(start)))
			}
			// Flush data into ancient database.
			size += rawdb.WriteAncientBlock(bc.db, block, receiptChain[i], bc.GetTd(block.Hash(), block.NumberU64()))
			rawdb.WriteTxLookupEntries(batch, block)

			stats.processed++
		}
		// Flush all tx-lookup index data.
		size += batch.ValueSize()
		if err := batch.Write(); err != nil {
			return 0, err
<<<<<<< HEAD
		}
		batch.Reset()

		// Sync the ancient store explicitly to ensure all data has been flushed to disk.
		if err := bc.db.Sync(); err != nil {
			return 0, err
		}
		if !updateHead(blockChain[len(blockChain)-1]) {
			return 0, errors.New("side blocks can't be accepted as the ancient chain data")
		}
=======
		}
		batch.Reset()

		// Sync the ancient store explicitly to ensure all data has been flushed to disk.
		if err := bc.db.Sync(); err != nil {
			return 0, err
		}
		if !updateHead(blockChain[len(blockChain)-1]) {
			return 0, errors.New("side blocks can't be accepted as the ancient chain data")
		}
>>>>>>> d62e9b28
		previous = nil // disable rollback explicitly

		// Wipe out canonical block data.
		for _, nh := range deleted {
			rawdb.DeleteBlockWithoutNumber(batch, nh.hash, nh.number)
			rawdb.DeleteCanonicalHash(batch, nh.number)
		}
		for _, block := range blockChain {
			// Always keep genesis block in active database.
			if block.NumberU64() != 0 {
				rawdb.DeleteBlockWithoutNumber(batch, block.Hash(), block.NumberU64())
				rawdb.DeleteCanonicalHash(batch, block.NumberU64())
			}
		}
		if err := batch.Write(); err != nil {
			return 0, err
		}
		batch.Reset()

		// Wipe out side chain too.
		for _, nh := range deleted {
			for _, hash := range rawdb.ReadAllHashes(bc.db, nh.number) {
				rawdb.DeleteBlock(batch, hash, nh.number)
			}
		}
		for _, block := range blockChain {
			// Always keep genesis block in active database.
			if block.NumberU64() != 0 {
				for _, hash := range rawdb.ReadAllHashes(bc.db, block.NumberU64()) {
					rawdb.DeleteBlock(batch, hash, block.NumberU64())
				}
			}
		}
		if err := batch.Write(); err != nil {
			return 0, err
		}
		return 0, nil
	}
	// writeLive writes blockchain and corresponding receipt chain into active store.
	writeLive := func(blockChain types.Blocks, receiptChain []types.Receipts) (int, error) {
		batch := bc.db.NewBatch()
		for i, block := range blockChain {
			// Short circuit insertion if shutting down or processing failed
			if atomic.LoadInt32(&bc.procInterrupt) == 1 {
				return 0, errInsertionInterrupted
			}
			// Short circuit if the owner header is unknown
			if !bc.HasHeader(block.Hash(), block.NumberU64()) {
				return i, fmt.Errorf("containing header #%d [%x…] unknown", block.Number(), block.Hash().Bytes()[:4])
			}
			if bc.HasBlock(block.Hash(), block.NumberU64()) {
				stats.ignored++
				continue
			}
			// Write all the data out into the database
			rawdb.WriteBody(batch, block.Hash(), block.NumberU64(), block.Body())
			rawdb.WriteReceipts(batch, block.Hash(), block.NumberU64(), receiptChain[i])
			rawdb.WriteTxLookupEntries(batch, block)

			stats.processed++
			if batch.ValueSize() >= ethdb.IdealBatchSize {
				if err := batch.Write(); err != nil {
					return 0, err
				}
				size += batch.ValueSize()
				batch.Reset()
			}
		}
		if batch.ValueSize() > 0 {
			size += batch.ValueSize()
			if err := batch.Write(); err != nil {
				return 0, err
			}
		}
		updateHead(blockChain[len(blockChain)-1])
		return 0, nil
	}
	// Write downloaded chain data and corresponding receipt chain data.
	if len(ancientBlocks) > 0 {
		if n, err := writeAncient(ancientBlocks, ancientReceipts); err != nil {
			if err == errInsertionInterrupted {
				return 0, nil
			}
			return n, err
		}
	}
	if len(liveBlocks) > 0 {
		if n, err := writeLive(liveBlocks, liveReceipts); err != nil {
			if err == errInsertionInterrupted {
				return 0, nil
			}
			return n, err
		}
	}

	head := blockChain[len(blockChain)-1]
	context := []interface{}{
		"count", stats.processed, "elapsed", common.PrettyDuration(time.Since(start)),
		"number", head.Number(), "hash", head.Hash(), "age", common.PrettyAge(time.Unix(int64(head.Time()), 0)),
		"size", common.StorageSize(size),
	}
	if stats.ignored > 0 {
		context = append(context, []interface{}{"ignored", stats.ignored}...)
	}
	log.Info("Imported new block receipts", context...)

	return 0, nil
}

var lastWrite uint64

// writeBlockWithoutState writes only the block and its metadata to the database,
// but does not write any state. This is used to construct competing side forks
// up to the point where they exceed the canonical total difficulty.
func (bc *BlockChain) writeBlockWithoutState(block *types.Block, td *big.Int) (err error) {
	bc.wg.Add(1)
	defer bc.wg.Done()

	if err := bc.hc.WriteTd(block.Hash(), block.NumberU64(), td); err != nil {
		return err
	}
	rawdb.WriteBlock(bc.db, block)

	return nil
}

// writeKnownBlock updates the head block flag with a known block
// and introduces chain reorg if necessary.
func (bc *BlockChain) writeKnownBlock(block *types.Block) error {
	bc.wg.Add(1)
	defer bc.wg.Done()

	current := bc.CurrentBlock()
	if block.ParentHash() != current.Hash() {
		if err := bc.reorg(current, block); err != nil {
			return err
		}
	}
	// Write the positional metadata for transaction/receipt lookups.
	// Preimages here is empty, ignore it.
	rawdb.WriteTxLookupEntries(bc.db, block)

	bc.insert(block)
	return nil
}

// WriteBlockWithState writes the block and all associated state to the database.
<<<<<<< HEAD
func (bc *BlockChain) WriteBlockWithState(block *types.Block, receipts []*types.Receipt, state, privateState *state.StateDB) (status WriteStatus, err error) {
	bc.chainmu.Lock()
	defer bc.chainmu.Unlock()

	return bc.writeBlockWithState(block, receipts, state, privateState)
}

// QUORUM
// checks if the consensus engine is Rfat
func (bc *BlockChain) isRaft() bool {
	return bc.chainConfig.IsQuorum && bc.chainConfig.Istanbul == nil && bc.chainConfig.Clique == nil
}

// function specifically added for Raft consensus. This is called from mintNewBlock
// to commit public and private state using bc.chainmu lock
// added to avoid concurrent map errors in high stress conditions
func (bc *BlockChain) CommitBlockWithState(deleteEmptyObjects bool, state, privateState *state.StateDB) error {
	// check if consensus is not Raft
	if !bc.isRaft() {
		return errors.New("error function can be called only for Raft consensus")
	}

	bc.chainmu.Lock()
	defer bc.chainmu.Unlock()
	if _, err := state.Commit(deleteEmptyObjects); err != nil {
		return fmt.Errorf("error committing public state: %v", err)
	}
	if _, err := privateState.Commit(deleteEmptyObjects); err != nil {
		return fmt.Errorf("error committing private state: %v", err)
	}
	return nil
}

// END QUORUM

// writeBlockWithState writes the block and all associated state to the database,
// but is expects the chain mutex to be held.
func (bc *BlockChain) writeBlockWithState(block *types.Block, receipts []*types.Receipt, state, privateState *state.StateDB) (status WriteStatus, err error) {
=======
func (bc *BlockChain) WriteBlockWithState(block *types.Block, receipts []*types.Receipt, state *state.StateDB) (status WriteStatus, err error) {
	bc.chainmu.Lock()
	defer bc.chainmu.Unlock()

	return bc.writeBlockWithState(block, receipts, state)
}

// writeBlockWithState writes the block and all associated state to the database,
// but is expects the chain mutex to be held.
func (bc *BlockChain) writeBlockWithState(block *types.Block, receipts []*types.Receipt, state *state.StateDB) (status WriteStatus, err error) {
>>>>>>> d62e9b28
	bc.wg.Add(1)
	defer bc.wg.Done()

	// Calculate the total difficulty of the block
	ptd := bc.GetTd(block.ParentHash(), block.NumberU64()-1)
	if ptd == nil {
		return NonStatTy, consensus.ErrUnknownAncestor
	}
	// Make sure no inconsistent state is leaked during insertion
<<<<<<< HEAD
	// Quorum
	// Write private state changes to database
	privateRoot, err := privateState.Commit(bc.chainConfig.IsEIP158(block.Number()))
	if err != nil {
		return NonStatTy, err
	}
	if err := rawdb.WritePrivateStateRoot(bc.db, block.Root(), privateRoot); err != nil {
		log.Error("Failed writing private state root", "err", err)
		return NonStatTy, err
	}
	// Explicit commit for privateStateTriedb
	privateTriedb := bc.privateStateCache.TrieDB()
	if err := privateTriedb.Commit(privateRoot, false); err != nil {
		return NonStatTy, err
	}
	// /Quorum

=======
>>>>>>> d62e9b28
	currentBlock := bc.CurrentBlock()
	localTd := bc.GetTd(currentBlock.Hash(), currentBlock.NumberU64())
	externTd := new(big.Int).Add(block.Difficulty(), ptd)

	// Irrelevant of the canonical status, write the block itself to the database
	if err := bc.hc.WriteTd(block.Hash(), block.NumberU64(), externTd); err != nil {
		return NonStatTy, err
	}
	rawdb.WriteBlock(bc.db, block)

	root, err := state.Commit(bc.chainConfig.IsEIP158(block.Number()))

	if err != nil {
		return NonStatTy, err
	}
	triedb := bc.stateCache.TrieDB()

	// If we're running an archive node, always flush
	if bc.cacheConfig.TrieDirtyDisabled {
		if err := triedb.Commit(root, false); err != nil {
			return NonStatTy, err
		}

	} else {
		// Full but not archive node, do proper garbage collection
		triedb.Reference(root, common.Hash{}) // metadata reference to keep trie alive
		bc.triegc.Push(root, -int64(block.NumberU64()))

		if current := block.NumberU64(); current > TriesInMemory {
			// If we exceeded our memory allowance, flush matured singleton nodes to disk
			var (
				nodes, imgs = triedb.Size()
				limit       = common.StorageSize(bc.cacheConfig.TrieDirtyLimit) * 1024 * 1024
			)
			if nodes > limit || imgs > 4*1024*1024 {
				triedb.Cap(limit - ethdb.IdealBatchSize)
			}
			// Find the next state trie we need to commit
			chosen := current - TriesInMemory

			// If we exceeded out time allowance, flush an entire trie to disk
			if bc.gcproc > bc.cacheConfig.TrieTimeLimit {
				// If the header is missing (canonical chain behind), we're reorging a low
				// diff sidechain. Suspend committing until this operation is completed.
				header := bc.GetHeaderByNumber(chosen)
				if header == nil {
					log.Warn("Reorg in progress, trie commit postponed", "number", chosen)
				} else {
					// If we're exceeding limits but haven't reached a large enough memory gap,
					// warn the user that the system is becoming unstable.
					if chosen < lastWrite+TriesInMemory && bc.gcproc >= 2*bc.cacheConfig.TrieTimeLimit {
						log.Info("State in memory for too long, committing", "time", bc.gcproc, "allowance", bc.cacheConfig.TrieTimeLimit, "optimum", float64(chosen-lastWrite)/TriesInMemory)
					}
					// Flush an entire trie and restart the counters
					triedb.Commit(header.Root, true)
					lastWrite = chosen
					bc.gcproc = 0
				}
			}
			// Garbage collect anything below our required write retention
			for !bc.triegc.Empty() {
				root, number := bc.triegc.Pop()
				if uint64(-number) > chosen {
					bc.triegc.Push(root, number)
					break
				}
				triedb.Dereference(root.(common.Hash))
			}
		}
	}

	// Write other block data using a batch.
	batch := bc.db.NewBatch()
	rawdb.WriteReceipts(batch, block.Hash(), block.NumberU64(), receipts)

	// If the total difficulty is higher than our known, add it to the canonical chain
	// Second clause in the if statement reduces the vulnerability to selfish mining.
	// Please refer to http://www.cs.cornell.edu/~ie53/publications/btcProcFC.pdf
	reorg := externTd.Cmp(localTd) > 0
	currentBlock = bc.CurrentBlock()
	if !reorg && externTd.Cmp(localTd) == 0 {
		// Split same-difficulty blocks by number, then preferentially select
		// the block generated by the local miner as the canonical block.
		if block.NumberU64() < currentBlock.NumberU64() {
			reorg = true
		} else if block.NumberU64() == currentBlock.NumberU64() {
			var currentPreserve, blockPreserve bool
			if bc.shouldPreserve != nil {
				currentPreserve, blockPreserve = bc.shouldPreserve(currentBlock), bc.shouldPreserve(block)
			}
			reorg = !currentPreserve && (blockPreserve || mrand.Float64() < 0.5)
		}
	}
	if reorg {
		// Reorganise the chain if the parent is not the head block
		if block.ParentHash() != currentBlock.Hash() {
			if err := bc.reorg(currentBlock, block); err != nil {
				return NonStatTy, err
			}
		}
		// Write the positional metadata for transaction/receipt lookups and preimages
		rawdb.WriteTxLookupEntries(batch, block)
		rawdb.WritePreimages(batch, state.Preimages())

		status = CanonStatTy
	} else {
		status = SideStatTy
	}
	if err := batch.Write(); err != nil {
		return NonStatTy, err
	}

	// Set new head.
	if status == CanonStatTy {
		bc.insert(block)
	}
	bc.futureBlocks.Remove(block.Hash())
	return status, nil
}

// addFutureBlock checks if the block is within the max allowed window to get
// accepted for future processing, and returns an error if the block is too far
// ahead and was not added.
func (bc *BlockChain) addFutureBlock(block *types.Block) error {
	max := uint64(time.Now().Unix() + maxTimeFutureBlocks)
	if block.Time() > max {
		return fmt.Errorf("future block timestamp %v > allowed %v", block.Time(), max)
	}
	bc.futureBlocks.Add(block.Hash(), block)
	return nil
}

// InsertChain attempts to insert the given batch of blocks in to the canonical
// chain or, otherwise, create a fork. If an error is returned it will return
// the index number of the failing block as well an error describing what went
// wrong.
//
// After insertion is done, all accumulated events will be fired.
func (bc *BlockChain) InsertChain(chain types.Blocks) (int, error) {
	// Sanity check that we have something meaningful to import
	if len(chain) == 0 {
		return 0, nil
	}

	bc.blockProcFeed.Send(true)
	defer bc.blockProcFeed.Send(false)

	// Remove already known canon-blocks
	var (
		block, prev *types.Block
	)
	// Do a sanity check that the provided chain is actually ordered and linked
	for i := 1; i < len(chain); i++ {
		block = chain[i]
		prev = chain[i-1]
		if block.NumberU64() != prev.NumberU64()+1 || block.ParentHash() != prev.Hash() {
			// Chain broke ancestry, log a message (programming error) and skip insertion
			log.Error("Non contiguous block insert", "number", block.Number(), "hash", block.Hash(),
				"parent", block.ParentHash(), "prevnumber", prev.Number(), "prevhash", prev.Hash())

			return 0, fmt.Errorf("non contiguous insert: item %d is #%d [%x…], item %d is #%d [%x…] (parent [%x…])", i-1, prev.NumberU64(),
				prev.Hash().Bytes()[:4], i, block.NumberU64(), block.Hash().Bytes()[:4], block.ParentHash().Bytes()[:4])
		}
	}
	// Pre-checks passed, start the full block imports
	bc.wg.Add(1)
	bc.chainmu.Lock()
	n, events, logs, err := bc.insertChain(chain, true)
	bc.chainmu.Unlock()
	bc.wg.Done()

	bc.PostChainEvents(events, logs)
	return n, err
}

<<<<<<< HEAD
// Given a slice of public receipts and an overlapping (smaller) slice of
// private receipts, return a new slice where the default for each location is
// the public receipt but we take the private receipt in each place we have
// one.
func mergeReceipts(pub, priv types.Receipts) types.Receipts {
	m := make(map[common.Hash]*types.Receipt)
	for _, receipt := range pub {
		m[receipt.TxHash] = receipt
	}
	for _, receipt := range priv {
		m[receipt.TxHash] = receipt
	}

	ret := make(types.Receipts, 0, len(pub))
	for _, pubReceipt := range pub {
		ret = append(ret, m[pubReceipt.TxHash])
	}

	return ret
}

=======
>>>>>>> d62e9b28
// insertChain is the internal implementation of InsertChain, which assumes that
// 1) chains are contiguous, and 2) The chain mutex is held.
//
// This method is split out so that import batches that require re-injecting
// historical blocks can do so without releasing the lock, which could lead to
// racey behaviour. If a sidechain import is in progress, and the historic state
// is imported, but then new canon-head is added before the actual sidechain
// completes, then the historic state could be pruned again
func (bc *BlockChain) insertChain(chain types.Blocks, verifySeals bool) (int, []interface{}, []*types.Log, error) {
	// If the chain is terminating, don't even bother starting up
	if atomic.LoadInt32(&bc.procInterrupt) == 1 {
<<<<<<< HEAD
		log.Debug("Premature abort during blocks processing")
		// QUORUM
		if bc.isRaft() {
			// Only returns an error for raft mode
			return 0, nil, nil, ErrAbortBlocksProcessing
		}
=======
>>>>>>> d62e9b28
		return 0, nil, nil, nil
	}
	// Start a parallel signature recovery (signer will fluke on fork transition, minimal perf loss)
	senderCacher.recoverFromBlocks(types.MakeSigner(bc.chainConfig, chain[0].Number()), chain)

	// A queued approach to delivering events. This is generally
	// faster than direct delivery and requires much less mutex
	// acquiring.
	var (
		stats         = insertStats{startTime: mclock.Now()}
		events        = make([]interface{}, 0, len(chain))
		lastCanon     *types.Block
		coalescedLogs []*types.Log
	)
	// Start the parallel header verifier
	headers := make([]*types.Header, len(chain))
	seals := make([]bool, len(chain))

	for i, block := range chain {
		headers[i] = block.Header()
		seals[i] = verifySeals
	}
	abort, results := bc.engine.VerifyHeaders(bc, headers, seals)
	defer close(abort)

	// Peek the error for the first block to decide the directing import logic
	it := newInsertIterator(chain, results, bc.validator)

	block, err := it.next()

	// Left-trim all the known blocks
	if err == ErrKnownBlock {
		// First block (and state) is known
		//   1. We did a roll-back, and should now do a re-import
		//   2. The block is stored as a sidechain, and is lying about it's stateroot, and passes a stateroot
		// 	    from the canonical chain, which has not been verified.
		// Skip all known blocks that are behind us
		var (
			current  = bc.CurrentBlock()
			localTd  = bc.GetTd(current.Hash(), current.NumberU64())
			externTd = bc.GetTd(block.ParentHash(), block.NumberU64()-1) // The first block can't be nil
		)
		for block != nil && err == ErrKnownBlock {
			externTd = new(big.Int).Add(externTd, block.Difficulty())
			if localTd.Cmp(externTd) < 0 {
				break
			}
			log.Debug("Ignoring already known block", "number", block.Number(), "hash", block.Hash())
			stats.ignored++

			block, err = it.next()
		}
		// The remaining blocks are still known blocks, the only scenario here is:
		// During the fast sync, the pivot point is already submitted but rollback
		// happens. Then node resets the head full block to a lower height via `rollback`
		// and leaves a few known blocks in the database.
		//
		// When node runs a fast sync again, it can re-import a batch of known blocks via
		// `insertChain` while a part of them have higher total difficulty than current
		// head full block(new pivot point).
		for block != nil && err == ErrKnownBlock {
			log.Debug("Writing previously known block", "number", block.Number(), "hash", block.Hash())
			if err := bc.writeKnownBlock(block); err != nil {
				return it.index, nil, nil, err
			}
			lastCanon = block

			block, err = it.next()
		}
		// Falls through to the block import
	}
	switch {
	// First block is pruned, insert as sidechain and reorg only if TD grows enough
	case err == consensus.ErrPrunedAncestor:
		log.Debug("Pruned ancestor, inserting as sidechain", "number", block.Number(), "hash", block.Hash())
		return bc.insertSideChain(block, it)

	// First block is future, shove it (and all children) to the future queue (unknown ancestor)
	case err == consensus.ErrFutureBlock || (err == consensus.ErrUnknownAncestor && bc.futureBlocks.Contains(it.first().ParentHash())):
		for block != nil && (it.index == 0 || err == consensus.ErrUnknownAncestor) {
			log.Debug("Future block, postponing import", "number", block.Number(), "hash", block.Hash())
			if err := bc.addFutureBlock(block); err != nil {
				return it.index, events, coalescedLogs, err
			}
			block, err = it.next()
		}
		stats.queued += it.processed()
		stats.ignored += it.remaining()

		// If there are any still remaining, mark as ignored
		return it.index, events, coalescedLogs, err

	// Some other error occurred, abort
	case err != nil:
		bc.futureBlocks.Remove(block.Hash())
		stats.ignored += len(it.chain)
		bc.reportBlock(block, nil, err)
		return it.index, events, coalescedLogs, err
	}
	// No validation errors for the first block (or chain prefix skipped)
	for ; block != nil && err == nil || err == ErrKnownBlock; block, err = it.next() {
		// If the chain is terminating, stop processing blocks
		if atomic.LoadInt32(&bc.procInterrupt) == 1 {
			log.Debug("Premature abort during blocks processing")
			// QUORUM
			if bc.isRaft() {
				// Only returns an error for raft mode
				return it.index, events, coalescedLogs, ErrAbortBlocksProcessing
			}
			// END QUORUM
			break
		}
		// If the header is a banned one, straight out abort
		if BadHashes[block.Hash()] {
			bc.reportBlock(block, nil, ErrBlacklistedHash)
			return it.index, events, coalescedLogs, ErrBlacklistedHash
		}
		// If the block is known (in the middle of the chain), it's a special case for
		// Clique blocks where they can share state among each other, so importing an
		// older block might complete the state of the subsequent one. In this case,
		// just skip the block (we already validated it once fully (and crashed), since
		// its header and body was already in the database).
		if err == ErrKnownBlock {
			logger := log.Debug
			if bc.chainConfig.Clique == nil {
				logger = log.Warn
<<<<<<< HEAD
			}
			logger("Inserted known block", "number", block.Number(), "hash", block.Hash(),
				"uncles", len(block.Uncles()), "txs", len(block.Transactions()), "gas", block.GasUsed(),
				"root", block.Root())

			if err := bc.writeKnownBlock(block); err != nil {
				return it.index, nil, nil, err
			}
			stats.processed++

			// We can assume that logs are empty here, since the only way for consecutive
			// Clique blocks to have the same state is if there are no transactions.
			events = append(events, ChainEvent{block, block.Hash(), nil})
			lastCanon = block

			continue
		}
		// Retrieve the parent block and it's state to execute on top
		start := time.Now()

		parent := it.previous()
		if parent == nil {
			parent = bc.GetHeader(block.ParentHash(), block.NumberU64()-1)
		}
		// alias state.New because we introduce a variable named state on the next line
		stateNew := state.New

		statedb, err := state.New(parent.Root, bc.stateCache)
		if err != nil {
			return it.index, events, coalescedLogs, err
		}
		// Quorum
		privateStateRoot := rawdb.GetPrivateStateRoot(bc.db, parent.Root)
		privateState, err := stateNew(privateStateRoot, bc.privateStateCache)
		if err != nil {
			return it.index, events, coalescedLogs, err
		}
		// /Quorum

		// If we have a followup block, run that against the current state to pre-cache
		// transactions and probabilistically some of the account/storage trie nodes.
		var followupInterrupt uint32

		if !bc.cacheConfig.TrieCleanNoPrefetch {
			if followup, err := it.peek(); followup != nil && err == nil {
				go func(start time.Time) {
					throwaway, _ := state.New(parent.Root, bc.stateCache)
					privatest, _ := stateNew(privateStateRoot, bc.privateStateCache)
					bc.prefetcher.Prefetch(followup, throwaway, privatest, bc.vmConfig, &followupInterrupt)

					blockPrefetchExecuteTimer.Update(time.Since(start))
					if atomic.LoadUint32(&followupInterrupt) == 1 {
						blockPrefetchInterruptMeter.Mark(1)
					}
				}(time.Now())
			}
		}
		// Process block using the parent state as reference point
		substart := time.Now()
		receipts, privateReceipts, logs, usedGas, err := bc.processor.Process(block, statedb, privateState, bc.vmConfig)
=======
			}
			logger("Inserted known block", "number", block.Number(), "hash", block.Hash(),
				"uncles", len(block.Uncles()), "txs", len(block.Transactions()), "gas", block.GasUsed(),
				"root", block.Root())

			if err := bc.writeKnownBlock(block); err != nil {
				return it.index, nil, nil, err
			}
			stats.processed++

			// We can assume that logs are empty here, since the only way for consecutive
			// Clique blocks to have the same state is if there are no transactions.
			events = append(events, ChainEvent{block, block.Hash(), nil})
			lastCanon = block

			continue
		}
		// Retrieve the parent block and it's state to execute on top
		start := time.Now()

		parent := it.previous()
		if parent == nil {
			parent = bc.GetHeader(block.ParentHash(), block.NumberU64()-1)
		}
		statedb, err := state.New(parent.Root, bc.stateCache)
		if err != nil {
			return it.index, events, coalescedLogs, err
		}
		// If we have a followup block, run that against the current state to pre-cache
		// transactions and probabilistically some of the account/storage trie nodes.
		var followupInterrupt uint32

		if !bc.cacheConfig.TrieCleanNoPrefetch {
			if followup, err := it.peek(); followup != nil && err == nil {
				go func(start time.Time) {
					throwaway, _ := state.New(parent.Root, bc.stateCache)
					bc.prefetcher.Prefetch(followup, throwaway, bc.vmConfig, &followupInterrupt)

					blockPrefetchExecuteTimer.Update(time.Since(start))
					if atomic.LoadUint32(&followupInterrupt) == 1 {
						blockPrefetchInterruptMeter.Mark(1)
					}
				}(time.Now())
			}
		}
		// Process block using the parent state as reference point
		substart := time.Now()
		receipts, logs, usedGas, err := bc.processor.Process(block, statedb, bc.vmConfig)
>>>>>>> d62e9b28
		if err != nil {
			bc.reportBlock(block, receipts, err)
			atomic.StoreUint32(&followupInterrupt, 1)
			return it.index, events, coalescedLogs, err
		}
		// Update the metrics touched during block processing
		accountReadTimer.Update(statedb.AccountReads)     // Account reads are complete, we can mark them
		storageReadTimer.Update(statedb.StorageReads)     // Storage reads are complete, we can mark them
		accountUpdateTimer.Update(statedb.AccountUpdates) // Account updates are complete, we can mark them
		storageUpdateTimer.Update(statedb.StorageUpdates) // Storage updates are complete, we can mark them

		triehash := statedb.AccountHashes + statedb.StorageHashes // Save to not double count in validation
		trieproc := statedb.AccountReads + statedb.AccountUpdates
		trieproc += statedb.StorageReads + statedb.StorageUpdates

		blockExecutionTimer.Update(time.Since(substart) - trieproc - triehash)

		// Validate the state using the default validator
		substart = time.Now()
<<<<<<< HEAD
		if err := bc.validator.ValidateState(block, bc.GetBlockByHash(parent.Hash()), statedb, receipts, usedGas); err != nil {
=======
		if err := bc.validator.ValidateState(block, statedb, receipts, usedGas); err != nil {
>>>>>>> d62e9b28
			bc.reportBlock(block, receipts, err)
			atomic.StoreUint32(&followupInterrupt, 1)
			return it.index, events, coalescedLogs, err
		}
<<<<<<< HEAD

		allReceipts := mergeReceipts(receipts, privateReceipts)
		proctime := time.Since(start)
=======
		proctime := time.Since(start)

>>>>>>> d62e9b28
		// Update the metrics touched during block validation
		accountHashTimer.Update(statedb.AccountHashes) // Account hashes are complete, we can mark them
		storageHashTimer.Update(statedb.StorageHashes) // Storage hashes are complete, we can mark them

		blockValidationTimer.Update(time.Since(substart) - (statedb.AccountHashes + statedb.StorageHashes - triehash))

		// Write the block to the chain and get the status.
		substart = time.Now()
<<<<<<< HEAD
		status, err := bc.writeBlockWithState(block, allReceipts, statedb, privateState)
		if err != nil {
			atomic.StoreUint32(&followupInterrupt, 1)
			return it.index, events, coalescedLogs, err
		}
		atomic.StoreUint32(&followupInterrupt, 1)
		if err := rawdb.WritePrivateBlockBloom(bc.db, block.NumberU64(), privateReceipts); err != nil {
			return it.index, events, coalescedLogs, err
		}
=======
		status, err := bc.writeBlockWithState(block, receipts, statedb)
		if err != nil {
			atomic.StoreUint32(&followupInterrupt, 1)
			return it.index, events, coalescedLogs, err
		}
		atomic.StoreUint32(&followupInterrupt, 1)

>>>>>>> d62e9b28
		// Update the metrics touched during block commit
		accountCommitTimer.Update(statedb.AccountCommits) // Account commits are complete, we can mark them
		storageCommitTimer.Update(statedb.StorageCommits) // Storage commits are complete, we can mark them

		blockWriteTimer.Update(time.Since(substart) - statedb.AccountCommits - statedb.StorageCommits)
		blockInsertTimer.UpdateSince(start)

		switch status {
		case CanonStatTy:
			log.Debug("Inserted new block", "number", block.Number(), "hash", block.Hash(),
				"uncles", len(block.Uncles()), "txs", len(block.Transactions()), "gas", block.GasUsed(),
				"elapsed", common.PrettyDuration(time.Since(start)),
				"root", block.Root())

			coalescedLogs = append(coalescedLogs, logs...)
			events = append(events, ChainEvent{block, block.Hash(), logs})
			lastCanon = block

			// Only count canonical blocks for GC processing time
			bc.gcproc += proctime

		case SideStatTy:
			log.Debug("Inserted forked block", "number", block.Number(), "hash", block.Hash(),
				"diff", block.Difficulty(), "elapsed", common.PrettyDuration(time.Since(start)),
				"txs", len(block.Transactions()), "gas", block.GasUsed(), "uncles", len(block.Uncles()),
				"root", block.Root())
			events = append(events, ChainSideEvent{block})

		default:
			// This in theory is impossible, but lets be nice to our future selves and leave
			// a log, instead of trying to track down blocks imports that don't emit logs.
			log.Warn("Inserted block with unknown status", "number", block.Number(), "hash", block.Hash(),
				"diff", block.Difficulty(), "elapsed", common.PrettyDuration(time.Since(start)),
				"txs", len(block.Transactions()), "gas", block.GasUsed(), "uncles", len(block.Uncles()),
				"root", block.Root())
		}
		stats.processed++
		stats.usedGas += usedGas

		dirty, _ := bc.stateCache.TrieDB().Size()
		stats.report(chain, it.index, dirty)
<<<<<<< HEAD
	}
	// Any blocks remaining here? The only ones we care about are the future ones
	if block != nil && err == consensus.ErrFutureBlock {
		if err := bc.addFutureBlock(block); err != nil {
			return it.index, events, coalescedLogs, err
		}
		block, err = it.next()

		for ; block != nil && err == consensus.ErrUnknownAncestor; block, err = it.next() {
			if err := bc.addFutureBlock(block); err != nil {
				return it.index, events, coalescedLogs, err
			}
			stats.queued++
		}
	}
=======
	}
	// Any blocks remaining here? The only ones we care about are the future ones
	if block != nil && err == consensus.ErrFutureBlock {
		if err := bc.addFutureBlock(block); err != nil {
			return it.index, events, coalescedLogs, err
		}
		block, err = it.next()

		for ; block != nil && err == consensus.ErrUnknownAncestor; block, err = it.next() {
			if err := bc.addFutureBlock(block); err != nil {
				return it.index, events, coalescedLogs, err
			}
			stats.queued++
		}
	}
>>>>>>> d62e9b28
	stats.ignored += it.remaining()

	// Append a single chain head event if we've progressed the chain
	if lastCanon != nil && bc.CurrentBlock().Hash() == lastCanon.Hash() {
		events = append(events, ChainHeadEvent{lastCanon})
	}
	return it.index, events, coalescedLogs, err
}

// insertSideChain is called when an import batch hits upon a pruned ancestor
// error, which happens when a sidechain with a sufficiently old fork-block is
// found.
//
// The method writes all (header-and-body-valid) blocks to disk, then tries to
// switch over to the new chain if the TD exceeded the current chain.
func (bc *BlockChain) insertSideChain(block *types.Block, it *insertIterator) (int, []interface{}, []*types.Log, error) {
	var (
		externTd *big.Int
		current  = bc.CurrentBlock()
	)
	// The first sidechain block error is already verified to be ErrPrunedAncestor.
	// Since we don't import them here, we expect ErrUnknownAncestor for the remaining
	// ones. Any other errors means that the block is invalid, and should not be written
	// to disk.
	err := consensus.ErrPrunedAncestor
	for ; block != nil && (err == consensus.ErrPrunedAncestor); block, err = it.next() {
		// Check the canonical state root for that number
		if number := block.NumberU64(); current.NumberU64() >= number {
			canonical := bc.GetBlockByNumber(number)
			if canonical != nil && canonical.Hash() == block.Hash() {
				// Not a sidechain block, this is a re-import of a canon block which has it's state pruned

				// Collect the TD of the block. Since we know it's a canon one,
				// we can get it directly, and not (like further below) use
				// the parent and then add the block on top
				externTd = bc.GetTd(block.Hash(), block.NumberU64())
				continue
			}
			if canonical != nil && canonical.Root() == block.Root() {
				// This is most likely a shadow-state attack. When a fork is imported into the
				// database, and it eventually reaches a block height which is not pruned, we
				// just found that the state already exist! This means that the sidechain block
				// refers to a state which already exists in our canon chain.
				//
				// If left unchecked, we would now proceed importing the blocks, without actually
				// having verified the state of the previous blocks.
				log.Warn("Sidechain ghost-state attack detected", "number", block.NumberU64(), "sideroot", block.Root(), "canonroot", canonical.Root())

				// If someone legitimately side-mines blocks, they would still be imported as usual. However,
				// we cannot risk writing unverified blocks to disk when they obviously target the pruning
				// mechanism.
				return it.index, nil, nil, errors.New("sidechain ghost-state attack")
			}
		}
		if externTd == nil {
			externTd = bc.GetTd(block.ParentHash(), block.NumberU64()-1)
		}
		externTd = new(big.Int).Add(externTd, block.Difficulty())

		if !bc.HasBlock(block.Hash(), block.NumberU64()) {
			start := time.Now()
			if err := bc.writeBlockWithoutState(block, externTd); err != nil {
				return it.index, nil, nil, err
			}
			log.Debug("Injected sidechain block", "number", block.Number(), "hash", block.Hash(),
				"diff", block.Difficulty(), "elapsed", common.PrettyDuration(time.Since(start)),
				"txs", len(block.Transactions()), "gas", block.GasUsed(), "uncles", len(block.Uncles()),
				"root", block.Root())
		}
	}
	// At this point, we've written all sidechain blocks to database. Loop ended
	// either on some other error or all were processed. If there was some other
	// error, we can ignore the rest of those blocks.
	//
	// If the externTd was larger than our local TD, we now need to reimport the previous
	// blocks to regenerate the required state
	localTd := bc.GetTd(current.Hash(), current.NumberU64())
	if localTd.Cmp(externTd) > 0 {
		log.Info("Sidechain written to disk", "start", it.first().NumberU64(), "end", it.previous().Number, "sidetd", externTd, "localtd", localTd)
		return it.index, nil, nil, err
	}
	// Gather all the sidechain hashes (full blocks may be memory heavy)
	var (
		hashes  []common.Hash
		numbers []uint64
	)
	parent := it.previous()
	for parent != nil && !bc.HasState(parent.Root) {
		hashes = append(hashes, parent.Hash())
		numbers = append(numbers, parent.Number.Uint64())

		parent = bc.GetHeader(parent.ParentHash, parent.Number.Uint64()-1)
	}
	if parent == nil {
		return it.index, nil, nil, errors.New("missing parent")
	}
	// Import all the pruned blocks to make the state available
	var (
		blocks []*types.Block
		memory common.StorageSize
	)
	for i := len(hashes) - 1; i >= 0; i-- {
		// Append the next block to our batch
		block := bc.GetBlock(hashes[i], numbers[i])

		blocks = append(blocks, block)
		memory += block.Size()

		// If memory use grew too large, import and continue. Sadly we need to discard
		// all raised events and logs from notifications since we're too heavy on the
		// memory here.
		if len(blocks) >= 2048 || memory > 64*1024*1024 {
			log.Info("Importing heavy sidechain segment", "blocks", len(blocks), "start", blocks[0].NumberU64(), "end", block.NumberU64())
			if _, _, _, err := bc.insertChain(blocks, false); err != nil {
				return 0, nil, nil, err
			}
			blocks, memory = blocks[:0], 0

			// If the chain is terminating, stop processing blocks
			if atomic.LoadInt32(&bc.procInterrupt) == 1 {
				log.Debug("Premature abort during blocks processing")
				return 0, nil, nil, nil
			}
		}
	}
	if len(blocks) > 0 {
		log.Info("Importing sidechain segment", "start", blocks[0].NumberU64(), "end", blocks[len(blocks)-1].NumberU64())
		return bc.insertChain(blocks, false)
	}
	return 0, nil, nil, nil
}

// reorg takes two blocks, an old chain and a new chain and will reconstruct the
// blocks and inserts them to be part of the new canonical chain and accumulates
// potential missing transactions and post an event about them.
func (bc *BlockChain) reorg(oldBlock, newBlock *types.Block) error {
	var (
		newChain    types.Blocks
		oldChain    types.Blocks
		commonBlock *types.Block

		deletedTxs types.Transactions
		addedTxs   types.Transactions

		deletedLogs []*types.Log
		rebirthLogs []*types.Log

		// collectLogs collects the logs that were generated during the
		// processing of the block that corresponds with the given hash.
		// These logs are later announced as deleted or reborn
		collectLogs = func(hash common.Hash, removed bool) {
			number := bc.hc.GetBlockNumber(hash)
			if number == nil {
				return
			}
			receipts := rawdb.ReadReceipts(bc.db, hash, *number, bc.chainConfig)
			for _, receipt := range receipts {
				for _, log := range receipt.Logs {
					l := *log
					if removed {
						l.Removed = true
						deletedLogs = append(deletedLogs, &l)
					} else {
						rebirthLogs = append(rebirthLogs, &l)
					}
				}
			}
		}
	)
	// Reduce the longer chain to the same number as the shorter one
	if oldBlock.NumberU64() > newBlock.NumberU64() {
		// Old chain is longer, gather all transactions and logs as deleted ones
		for ; oldBlock != nil && oldBlock.NumberU64() != newBlock.NumberU64(); oldBlock = bc.GetBlock(oldBlock.ParentHash(), oldBlock.NumberU64()-1) {
			oldChain = append(oldChain, oldBlock)
			deletedTxs = append(deletedTxs, oldBlock.Transactions()...)
			collectLogs(oldBlock.Hash(), true)
		}
	} else {
		// New chain is longer, stash all blocks away for subsequent insertion
		for ; newBlock != nil && newBlock.NumberU64() != oldBlock.NumberU64(); newBlock = bc.GetBlock(newBlock.ParentHash(), newBlock.NumberU64()-1) {
			newChain = append(newChain, newBlock)
		}
	}
	if oldBlock == nil {
		return fmt.Errorf("invalid old chain")
	}
	if newBlock == nil {
		return fmt.Errorf("invalid new chain")
	}
	// Both sides of the reorg are at the same number, reduce both until the common
	// ancestor is found
	for {
		// If the common ancestor was found, bail out
		if oldBlock.Hash() == newBlock.Hash() {
			commonBlock = oldBlock
			break
		}
		// Remove an old block as well as stash away a new block
		oldChain = append(oldChain, oldBlock)
		deletedTxs = append(deletedTxs, oldBlock.Transactions()...)
		collectLogs(oldBlock.Hash(), true)
<<<<<<< HEAD

		newChain = append(newChain, newBlock)

=======

		newChain = append(newChain, newBlock)

>>>>>>> d62e9b28
		// Step back with both chains
		oldBlock = bc.GetBlock(oldBlock.ParentHash(), oldBlock.NumberU64()-1)
		if oldBlock == nil {
			return fmt.Errorf("invalid old chain")
		}
		newBlock = bc.GetBlock(newBlock.ParentHash(), newBlock.NumberU64()-1)
		if newBlock == nil {
			return fmt.Errorf("invalid new chain")
		}
	}
	// Ensure the user sees large reorgs
	if len(oldChain) > 0 && len(newChain) > 0 {
		logFn := log.Info
		msg := "Chain reorg detected"
		if len(oldChain) > 63 {
			msg = "Large chain reorg detected"
			logFn = log.Warn
		}
		logFn(msg, "number", commonBlock.Number(), "hash", commonBlock.Hash(),
			"drop", len(oldChain), "dropfrom", oldChain[0].Hash(), "add", len(newChain), "addfrom", newChain[0].Hash())
		blockReorgAddMeter.Mark(int64(len(newChain)))
		blockReorgDropMeter.Mark(int64(len(oldChain)))
	} else {
		log.Error("Impossible reorg, please file an issue", "oldnum", oldBlock.Number(), "oldhash", oldBlock.Hash(), "newnum", newBlock.Number(), "newhash", newBlock.Hash())
	}
	// Insert the new chain(except the head block(reverse order)),
	// taking care of the proper incremental order.
	for i := len(newChain) - 1; i >= 1; i-- {
		// Insert the block in the canonical way, re-writing history
		bc.insert(newChain[i])

		// Collect reborn logs due to chain reorg
		collectLogs(newChain[i].Hash(), false)

		// Write lookup entries for hash based transaction/receipt searches
		rawdb.WriteTxLookupEntries(bc.db, newChain[i])
		addedTxs = append(addedTxs, newChain[i].Transactions()...)
	}
	// When transactions get deleted from the database, the receipts that were
	// created in the fork must also be deleted
	batch := bc.db.NewBatch()
	for _, tx := range types.TxDifference(deletedTxs, addedTxs) {
		rawdb.DeleteTxLookupEntry(batch, tx.Hash())
	}
	// Delete any canonical number assignments above the new head
	number := bc.CurrentBlock().NumberU64()
	for i := number + 1; ; i++ {
		hash := rawdb.ReadCanonicalHash(bc.db, i)
		if hash == (common.Hash{}) {
			break
		}
		rawdb.DeleteCanonicalHash(batch, i)
	}
	batch.Write()
<<<<<<< HEAD

=======
>>>>>>> d62e9b28
	// If any logs need to be fired, do it now. In theory we could avoid creating
	// this goroutine if there are no events to fire, but realistcally that only
	// ever happens if we're reorging empty blocks, which will only happen on idle
	// networks where performance is not an issue either way.
	//
	// TODO(karalabe): Can we get rid of the goroutine somehow to guarantee correct
	// event ordering?
	go func() {
		if len(deletedLogs) > 0 {
			bc.rmLogsFeed.Send(RemovedLogsEvent{deletedLogs})
		}
		if len(rebirthLogs) > 0 {
			bc.logsFeed.Send(rebirthLogs)
		}
		if len(oldChain) > 0 {
			for _, block := range oldChain {
				bc.chainSideFeed.Send(ChainSideEvent{Block: block})
			}
		}
	}()
	return nil
}

// PostChainEvents iterates over the events generated by a chain insertion and
// posts them into the event feed.
// TODO: Should not expose PostChainEvents. The chain events should be posted in WriteBlock.
func (bc *BlockChain) PostChainEvents(events []interface{}, logs []*types.Log) {
	// post event logs for further processing
	if logs != nil {
		bc.logsFeed.Send(logs)
	}
	for _, event := range events {
		switch ev := event.(type) {
		case ChainEvent:
			bc.chainFeed.Send(ev)

		case ChainHeadEvent:
			bc.chainHeadFeed.Send(ev)

		case ChainSideEvent:
			bc.chainSideFeed.Send(ev)
		}
	}
}

func (bc *BlockChain) update() {
	futureTimer := time.NewTicker(5 * time.Second)
	defer futureTimer.Stop()
	for {
		select {
		case <-futureTimer.C:
			bc.procFutureBlocks()
		case <-bc.quit:
			return
		}
	}
}

// BadBlocks returns a list of the last 'bad blocks' that the client has seen on the network
func (bc *BlockChain) BadBlocks() []*types.Block {
	blocks := make([]*types.Block, 0, bc.badBlocks.Len())
	for _, hash := range bc.badBlocks.Keys() {
		if blk, exist := bc.badBlocks.Peek(hash); exist {
			block := blk.(*types.Block)
			blocks = append(blocks, block)
		}
	}
	return blocks
}

// HasBadBlock returns whether the block with the hash is a bad block. dep: Istanbul
func (bc *BlockChain) HasBadBlock(hash common.Hash) bool {
	return bc.badBlocks.Contains(hash)
}

// addBadBlock adds a bad block to the bad-block LRU cache
func (bc *BlockChain) addBadBlock(block *types.Block) {
	bc.badBlocks.Add(block.Hash(), block)
}

// reportBlock logs a bad block error.
func (bc *BlockChain) reportBlock(block *types.Block, receipts types.Receipts, err error) {
	bc.addBadBlock(block)

	var receiptString string
	for i, receipt := range receipts {
		receiptString += fmt.Sprintf("\t %d: cumulative: %v gas: %v contract: %v status: %v tx: %v logs: %v bloom: %x state: %x\n",
			i, receipt.CumulativeGasUsed, receipt.GasUsed, receipt.ContractAddress.Hex(),
			receipt.Status, receipt.TxHash.Hex(), receipt.Logs, receipt.Bloom, receipt.PostState)
	}
	log.Error(fmt.Sprintf(`
########## BAD BLOCK #########
Chain config: %v

Number: %v
Hash: 0x%x
%v

Error: %v
##############################
`, bc.chainConfig, block.Number(), block.Hash(), receiptString, err))
}

// InsertHeaderChain attempts to insert the given header chain in to the local
// chain, possibly creating a reorg. If an error is returned, it will return the
// index number of the failing header as well an error describing what went wrong.
//
// The verify parameter can be used to fine tune whether nonce verification
// should be done or not. The reason behind the optional check is because some
// of the header retrieval mechanisms already need to verify nonces, as well as
// because nonces can be verified sparsely, not needing to check each.
func (bc *BlockChain) InsertHeaderChain(chain []*types.Header, checkFreq int) (int, error) {
	start := time.Now()
	if i, err := bc.hc.ValidateHeaderChain(chain, checkFreq); err != nil {
		return i, err
	}

	// Make sure only one thread manipulates the chain at once
	bc.chainmu.Lock()
	defer bc.chainmu.Unlock()

	bc.wg.Add(1)
	defer bc.wg.Done()

	whFunc := func(header *types.Header) error {
		_, err := bc.hc.WriteHeader(header)
		return err
	}
	return bc.hc.InsertHeaderChain(chain, whFunc, start)
}

// CurrentHeader retrieves the current head header of the canonical chain. The
// header is retrieved from the HeaderChain's internal cache.
func (bc *BlockChain) CurrentHeader() *types.Header {
	return bc.hc.CurrentHeader()
}

// GetTd retrieves a block's total difficulty in the canonical chain from the
// database by hash and number, caching it if found.
func (bc *BlockChain) GetTd(hash common.Hash, number uint64) *big.Int {
	return bc.hc.GetTd(hash, number)
}

// GetTdByHash retrieves a block's total difficulty in the canonical chain from the
// database by hash, caching it if found.
func (bc *BlockChain) GetTdByHash(hash common.Hash) *big.Int {
	return bc.hc.GetTdByHash(hash)
}

// GetHeader retrieves a block header from the database by hash and number,
// caching it if found.
func (bc *BlockChain) GetHeader(hash common.Hash, number uint64) *types.Header {
	return bc.hc.GetHeader(hash, number)
}

// GetHeaderByHash retrieves a block header from the database by hash, caching it if
// found.
func (bc *BlockChain) GetHeaderByHash(hash common.Hash) *types.Header {
	return bc.hc.GetHeaderByHash(hash)
}

// HasHeader checks if a block header is present in the database or not, caching
// it if present.
func (bc *BlockChain) HasHeader(hash common.Hash, number uint64) bool {
	return bc.hc.HasHeader(hash, number)
}

// GetCanonicalHash returns the canonical hash for a given block number
func (bc *BlockChain) GetCanonicalHash(number uint64) common.Hash {
	return bc.hc.GetCanonicalHash(number)
}

// GetBlockHashesFromHash retrieves a number of block hashes starting at a given
// hash, fetching towards the genesis block.
func (bc *BlockChain) GetBlockHashesFromHash(hash common.Hash, max uint64) []common.Hash {
	return bc.hc.GetBlockHashesFromHash(hash, max)
}

// GetAncestor retrieves the Nth ancestor of a given block. It assumes that either the given block or
// a close ancestor of it is canonical. maxNonCanonical points to a downwards counter limiting the
// number of blocks to be individually checked before we reach the canonical chain.
//
// Note: ancestor == 0 returns the same block, 1 returns its parent and so on.
func (bc *BlockChain) GetAncestor(hash common.Hash, number, ancestor uint64, maxNonCanonical *uint64) (common.Hash, uint64) {
	return bc.hc.GetAncestor(hash, number, ancestor, maxNonCanonical)
}

// GetHeaderByNumber retrieves a block header from the database by number,
// caching it (associated with its hash) if found.
func (bc *BlockChain) GetHeaderByNumber(number uint64) *types.Header {
	return bc.hc.GetHeaderByNumber(number)
}

// GetTransactionLookup retrieves the lookup associate with the given transaction
// hash from the cache or database.
func (bc *BlockChain) GetTransactionLookup(hash common.Hash) *rawdb.LegacyTxLookupEntry {
	// Short circuit if the txlookup already in the cache, retrieve otherwise
	if lookup, exist := bc.txLookupCache.Get(hash); exist {
		return lookup.(*rawdb.LegacyTxLookupEntry)
	}
	tx, blockHash, blockNumber, txIndex := rawdb.ReadTransaction(bc.db, hash)
	if tx == nil {
		return nil
	}
	lookup := &rawdb.LegacyTxLookupEntry{BlockHash: blockHash, BlockIndex: blockNumber, Index: txIndex}
	bc.txLookupCache.Add(hash, lookup)
	return lookup
}

// Config retrieves the chain's fork configuration.
func (bc *BlockChain) Config() *params.ChainConfig { return bc.chainConfig }

// Engine retrieves the blockchain's consensus engine.
func (bc *BlockChain) Engine() consensus.Engine { return bc.engine }

// SubscribeRemovedLogsEvent registers a subscription of RemovedLogsEvent.
func (bc *BlockChain) SubscribeRemovedLogsEvent(ch chan<- RemovedLogsEvent) event.Subscription {
	return bc.scope.Track(bc.rmLogsFeed.Subscribe(ch))
}

// SubscribeChainEvent registers a subscription of ChainEvent.
func (bc *BlockChain) SubscribeChainEvent(ch chan<- ChainEvent) event.Subscription {
	return bc.scope.Track(bc.chainFeed.Subscribe(ch))
}

// SubscribeChainHeadEvent registers a subscription of ChainHeadEvent.
func (bc *BlockChain) SubscribeChainHeadEvent(ch chan<- ChainHeadEvent) event.Subscription {
	return bc.scope.Track(bc.chainHeadFeed.Subscribe(ch))
}

// SubscribeChainSideEvent registers a subscription of ChainSideEvent.
func (bc *BlockChain) SubscribeChainSideEvent(ch chan<- ChainSideEvent) event.Subscription {
	return bc.scope.Track(bc.chainSideFeed.Subscribe(ch))
}

// SubscribeLogsEvent registers a subscription of []*types.Log.
func (bc *BlockChain) SubscribeLogsEvent(ch chan<- []*types.Log) event.Subscription {
	return bc.scope.Track(bc.logsFeed.Subscribe(ch))
}

// SubscribeBlockProcessingEvent registers a subscription of bool where true means
// block processing has started while false means it has stopped.
func (bc *BlockChain) SubscribeBlockProcessingEvent(ch chan<- bool) event.Subscription {
	return bc.scope.Track(bc.blockProcFeed.Subscribe(ch))
}<|MERGE_RESOLUTION|>--- conflicted
+++ resolved
@@ -174,19 +174,12 @@
 	prefetcher Prefetcher // Block state prefetcher interface
 	processor  Processor  // Block transaction processor interface
 	vmConfig   vm.Config
-<<<<<<< HEAD
 
 	badBlocks       *lru.Cache                     // Bad block cache
 	shouldPreserve  func(*types.Block) bool        // Function used to determine whether should preserve the given block.
 	terminateInsert func(common.Hash, uint64) bool // Testing hook used to terminate ancient receipt chain insertion.
 
 	privateStateCache state.Database // Private state database to reuse between imports (contains state cache)
-=======
-
-	badBlocks       *lru.Cache                     // Bad block cache
-	shouldPreserve  func(*types.Block) bool        // Function used to determine whether should preserve the given block.
-	terminateInsert func(common.Hash, uint64) bool // Testing hook used to terminate ancient receipt chain insertion.
->>>>>>> d62e9b28
 }
 
 // NewBlockChain returns a fully initialised block chain using information
@@ -209,7 +202,6 @@
 	badBlocks, _ := lru.New(badBlockLimit)
 
 	bc := &BlockChain{
-<<<<<<< HEAD
 		chainConfig:       chainConfig,
 		cacheConfig:       cacheConfig,
 		db:                db,
@@ -227,24 +219,6 @@
 		vmConfig:          vmConfig,
 		badBlocks:         badBlocks,
 		privateStateCache: state.NewDatabase(db),
-=======
-		chainConfig:    chainConfig,
-		cacheConfig:    cacheConfig,
-		db:             db,
-		triegc:         prque.New(nil),
-		stateCache:     state.NewDatabaseWithCache(db, cacheConfig.TrieCleanLimit),
-		quit:           make(chan struct{}),
-		shouldPreserve: shouldPreserve,
-		bodyCache:      bodyCache,
-		bodyRLPCache:   bodyRLPCache,
-		receiptsCache:  receiptsCache,
-		blockCache:     blockCache,
-		txLookupCache:  txLookupCache,
-		futureBlocks:   futureBlocks,
-		engine:         engine,
-		vmConfig:       vmConfig,
-		badBlocks:      badBlocks,
->>>>>>> d62e9b28
 	}
 	bc.validator = NewBlockValidator(chainConfig, bc, engine)
 	bc.prefetcher = newStatePrefetcher(chainConfig, bc, engine)
@@ -376,15 +350,12 @@
 			return err
 		}
 		rawdb.WriteHeadBlockHash(bc.db, currentBlock.Hash())
-<<<<<<< HEAD
 	}
 
 	// Quorum
 	if _, err := state.New(rawdb.GetPrivateStateRoot(bc.db, currentBlock.Root()), bc.privateStateCache); err != nil {
 		log.Warn("Head private state missing, resetting chain", "number", currentBlock.Number(), "hash", currentBlock.Hash())
 		return bc.Reset()
-=======
->>>>>>> d62e9b28
 	}
 	// /Quorum
 
@@ -577,11 +548,6 @@
 // StateCache returns the caching database underpinning the blockchain instance.
 func (bc *BlockChain) StateCache() (state.Database, state.Database) {
 	return bc.stateCache, bc.privateStateCache
-}
-
-// StateCache returns the caching database underpinning the blockchain instance.
-func (bc *BlockChain) StateCache() state.Database {
-	return bc.stateCache
 }
 
 // Reset purges the entire blockchain, restoring it to its genesis state.
@@ -1165,7 +1131,6 @@
 		size += batch.ValueSize()
 		if err := batch.Write(); err != nil {
 			return 0, err
-<<<<<<< HEAD
 		}
 		batch.Reset()
 
@@ -1176,18 +1141,6 @@
 		if !updateHead(blockChain[len(blockChain)-1]) {
 			return 0, errors.New("side blocks can't be accepted as the ancient chain data")
 		}
-=======
-		}
-		batch.Reset()
-
-		// Sync the ancient store explicitly to ensure all data has been flushed to disk.
-		if err := bc.db.Sync(); err != nil {
-			return 0, err
-		}
-		if !updateHead(blockChain[len(blockChain)-1]) {
-			return 0, errors.New("side blocks can't be accepted as the ancient chain data")
-		}
->>>>>>> d62e9b28
 		previous = nil // disable rollback explicitly
 
 		// Wipe out canonical block data.
@@ -1335,7 +1288,6 @@
 }
 
 // WriteBlockWithState writes the block and all associated state to the database.
-<<<<<<< HEAD
 func (bc *BlockChain) WriteBlockWithState(block *types.Block, receipts []*types.Receipt, state, privateState *state.StateDB) (status WriteStatus, err error) {
 	bc.chainmu.Lock()
 	defer bc.chainmu.Unlock()
@@ -1374,18 +1326,6 @@
 // writeBlockWithState writes the block and all associated state to the database,
 // but is expects the chain mutex to be held.
 func (bc *BlockChain) writeBlockWithState(block *types.Block, receipts []*types.Receipt, state, privateState *state.StateDB) (status WriteStatus, err error) {
-=======
-func (bc *BlockChain) WriteBlockWithState(block *types.Block, receipts []*types.Receipt, state *state.StateDB) (status WriteStatus, err error) {
-	bc.chainmu.Lock()
-	defer bc.chainmu.Unlock()
-
-	return bc.writeBlockWithState(block, receipts, state)
-}
-
-// writeBlockWithState writes the block and all associated state to the database,
-// but is expects the chain mutex to be held.
-func (bc *BlockChain) writeBlockWithState(block *types.Block, receipts []*types.Receipt, state *state.StateDB) (status WriteStatus, err error) {
->>>>>>> d62e9b28
 	bc.wg.Add(1)
 	defer bc.wg.Done()
 
@@ -1395,7 +1335,6 @@
 		return NonStatTy, consensus.ErrUnknownAncestor
 	}
 	// Make sure no inconsistent state is leaked during insertion
-<<<<<<< HEAD
 	// Quorum
 	// Write private state changes to database
 	privateRoot, err := privateState.Commit(bc.chainConfig.IsEIP158(block.Number()))
@@ -1413,8 +1352,6 @@
 	}
 	// /Quorum
 
-=======
->>>>>>> d62e9b28
 	currentBlock := bc.CurrentBlock()
 	localTd := bc.GetTd(currentBlock.Hash(), currentBlock.NumberU64())
 	externTd := new(big.Int).Add(block.Difficulty(), ptd)
@@ -1590,7 +1527,6 @@
 	return n, err
 }
 
-<<<<<<< HEAD
 // Given a slice of public receipts and an overlapping (smaller) slice of
 // private receipts, return a new slice where the default for each location is
 // the public receipt but we take the private receipt in each place we have
@@ -1612,8 +1548,6 @@
 	return ret
 }
 
-=======
->>>>>>> d62e9b28
 // insertChain is the internal implementation of InsertChain, which assumes that
 // 1) chains are contiguous, and 2) The chain mutex is held.
 //
@@ -1625,15 +1559,12 @@
 func (bc *BlockChain) insertChain(chain types.Blocks, verifySeals bool) (int, []interface{}, []*types.Log, error) {
 	// If the chain is terminating, don't even bother starting up
 	if atomic.LoadInt32(&bc.procInterrupt) == 1 {
-<<<<<<< HEAD
 		log.Debug("Premature abort during blocks processing")
 		// QUORUM
 		if bc.isRaft() {
 			// Only returns an error for raft mode
 			return 0, nil, nil, ErrAbortBlocksProcessing
 		}
-=======
->>>>>>> d62e9b28
 		return 0, nil, nil, nil
 	}
 	// Start a parallel signature recovery (signer will fluke on fork transition, minimal perf loss)
@@ -1760,7 +1691,6 @@
 			logger := log.Debug
 			if bc.chainConfig.Clique == nil {
 				logger = log.Warn
-<<<<<<< HEAD
 			}
 			logger("Inserted known block", "number", block.Number(), "hash", block.Hash(),
 				"uncles", len(block.Uncles()), "txs", len(block.Transactions()), "gas", block.GasUsed(),
@@ -1821,56 +1751,6 @@
 		// Process block using the parent state as reference point
 		substart := time.Now()
 		receipts, privateReceipts, logs, usedGas, err := bc.processor.Process(block, statedb, privateState, bc.vmConfig)
-=======
-			}
-			logger("Inserted known block", "number", block.Number(), "hash", block.Hash(),
-				"uncles", len(block.Uncles()), "txs", len(block.Transactions()), "gas", block.GasUsed(),
-				"root", block.Root())
-
-			if err := bc.writeKnownBlock(block); err != nil {
-				return it.index, nil, nil, err
-			}
-			stats.processed++
-
-			// We can assume that logs are empty here, since the only way for consecutive
-			// Clique blocks to have the same state is if there are no transactions.
-			events = append(events, ChainEvent{block, block.Hash(), nil})
-			lastCanon = block
-
-			continue
-		}
-		// Retrieve the parent block and it's state to execute on top
-		start := time.Now()
-
-		parent := it.previous()
-		if parent == nil {
-			parent = bc.GetHeader(block.ParentHash(), block.NumberU64()-1)
-		}
-		statedb, err := state.New(parent.Root, bc.stateCache)
-		if err != nil {
-			return it.index, events, coalescedLogs, err
-		}
-		// If we have a followup block, run that against the current state to pre-cache
-		// transactions and probabilistically some of the account/storage trie nodes.
-		var followupInterrupt uint32
-
-		if !bc.cacheConfig.TrieCleanNoPrefetch {
-			if followup, err := it.peek(); followup != nil && err == nil {
-				go func(start time.Time) {
-					throwaway, _ := state.New(parent.Root, bc.stateCache)
-					bc.prefetcher.Prefetch(followup, throwaway, bc.vmConfig, &followupInterrupt)
-
-					blockPrefetchExecuteTimer.Update(time.Since(start))
-					if atomic.LoadUint32(&followupInterrupt) == 1 {
-						blockPrefetchInterruptMeter.Mark(1)
-					}
-				}(time.Now())
-			}
-		}
-		// Process block using the parent state as reference point
-		substart := time.Now()
-		receipts, logs, usedGas, err := bc.processor.Process(block, statedb, bc.vmConfig)
->>>>>>> d62e9b28
 		if err != nil {
 			bc.reportBlock(block, receipts, err)
 			atomic.StoreUint32(&followupInterrupt, 1)
@@ -1890,23 +1770,14 @@
 
 		// Validate the state using the default validator
 		substart = time.Now()
-<<<<<<< HEAD
-		if err := bc.validator.ValidateState(block, bc.GetBlockByHash(parent.Hash()), statedb, receipts, usedGas); err != nil {
-=======
 		if err := bc.validator.ValidateState(block, statedb, receipts, usedGas); err != nil {
->>>>>>> d62e9b28
 			bc.reportBlock(block, receipts, err)
 			atomic.StoreUint32(&followupInterrupt, 1)
 			return it.index, events, coalescedLogs, err
 		}
-<<<<<<< HEAD
 
 		allReceipts := mergeReceipts(receipts, privateReceipts)
 		proctime := time.Since(start)
-=======
-		proctime := time.Since(start)
-
->>>>>>> d62e9b28
 		// Update the metrics touched during block validation
 		accountHashTimer.Update(statedb.AccountHashes) // Account hashes are complete, we can mark them
 		storageHashTimer.Update(statedb.StorageHashes) // Storage hashes are complete, we can mark them
@@ -1915,7 +1786,6 @@
 
 		// Write the block to the chain and get the status.
 		substart = time.Now()
-<<<<<<< HEAD
 		status, err := bc.writeBlockWithState(block, allReceipts, statedb, privateState)
 		if err != nil {
 			atomic.StoreUint32(&followupInterrupt, 1)
@@ -1925,15 +1795,6 @@
 		if err := rawdb.WritePrivateBlockBloom(bc.db, block.NumberU64(), privateReceipts); err != nil {
 			return it.index, events, coalescedLogs, err
 		}
-=======
-		status, err := bc.writeBlockWithState(block, receipts, statedb)
-		if err != nil {
-			atomic.StoreUint32(&followupInterrupt, 1)
-			return it.index, events, coalescedLogs, err
-		}
-		atomic.StoreUint32(&followupInterrupt, 1)
-
->>>>>>> d62e9b28
 		// Update the metrics touched during block commit
 		accountCommitTimer.Update(statedb.AccountCommits) // Account commits are complete, we can mark them
 		storageCommitTimer.Update(statedb.StorageCommits) // Storage commits are complete, we can mark them
@@ -1975,7 +1836,6 @@
 
 		dirty, _ := bc.stateCache.TrieDB().Size()
 		stats.report(chain, it.index, dirty)
-<<<<<<< HEAD
 	}
 	// Any blocks remaining here? The only ones we care about are the future ones
 	if block != nil && err == consensus.ErrFutureBlock {
@@ -1991,23 +1851,6 @@
 			stats.queued++
 		}
 	}
-=======
-	}
-	// Any blocks remaining here? The only ones we care about are the future ones
-	if block != nil && err == consensus.ErrFutureBlock {
-		if err := bc.addFutureBlock(block); err != nil {
-			return it.index, events, coalescedLogs, err
-		}
-		block, err = it.next()
-
-		for ; block != nil && err == consensus.ErrUnknownAncestor; block, err = it.next() {
-			if err := bc.addFutureBlock(block); err != nil {
-				return it.index, events, coalescedLogs, err
-			}
-			stats.queued++
-		}
-	}
->>>>>>> d62e9b28
 	stats.ignored += it.remaining()
 
 	// Append a single chain head event if we've progressed the chain
@@ -2209,15 +2052,9 @@
 		oldChain = append(oldChain, oldBlock)
 		deletedTxs = append(deletedTxs, oldBlock.Transactions()...)
 		collectLogs(oldBlock.Hash(), true)
-<<<<<<< HEAD
 
 		newChain = append(newChain, newBlock)
 
-=======
-
-		newChain = append(newChain, newBlock)
-
->>>>>>> d62e9b28
 		// Step back with both chains
 		oldBlock = bc.GetBlock(oldBlock.ParentHash(), oldBlock.NumberU64()-1)
 		if oldBlock == nil {
@@ -2272,10 +2109,7 @@
 		rawdb.DeleteCanonicalHash(batch, i)
 	}
 	batch.Write()
-<<<<<<< HEAD
-
-=======
->>>>>>> d62e9b28
+
 	// If any logs need to be fired, do it now. In theory we could avoid creating
 	// this goroutine if there are no events to fire, but realistcally that only
 	// ever happens if we're reorging empty blocks, which will only happen on idle
