--- conflicted
+++ resolved
@@ -16,14 +16,8 @@
 mobile/                         @karalabe @ligi
 p2p/                            @fjl @zsfelfoldi
 rpc/                            @fjl @holiman
-<<<<<<< HEAD
-p2p/simulations                 @zelig @nonsense @janos @justelad
-p2p/protocols                   @zelig @nonsense @janos @justelad
-p2p/testing                     @zelig @nonsense @janos @justelad
-=======
 p2p/simulations                 @zelig @janos @justelad
 p2p/protocols                   @zelig @janos @justelad
 p2p/testing                     @zelig @janos @justelad
->>>>>>> d62e9b28
 signer/                         @holiman
 whisper/                        @gballet @gluk256