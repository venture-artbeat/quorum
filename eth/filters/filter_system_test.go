--- conflicted
+++ resolved
@@ -96,11 +96,7 @@
 	return logs, nil
 }
 
-<<<<<<< HEAD
-func (b *testBackend) SubscribeTxPreEvent(ch chan<- core.TxPreEvent) event.Subscription {
-=======
 func (b *testBackend) SubscribeNewTxsEvent(ch chan<- core.NewTxsEvent) event.Subscription {
->>>>>>> 37685930
 	return b.txFeed.Subscribe(ch)
 }
 
@@ -236,14 +232,7 @@
 	fid0 := api.NewPendingTransactionFilter()
 
 	time.Sleep(1 * time.Second)
-<<<<<<< HEAD
-	for _, tx := range transactions {
-		ev := core.TxPreEvent{Tx: tx}
-		txFeed.Send(ev)
-	}
-=======
 	txFeed.Send(core.NewTxsEvent{Txs: transactions})
->>>>>>> 37685930
 
 	timeout := time.Now().Add(1 * time.Second)
 	for {
