// Copyright 2015 The go-ethereum Authors
// This file is part of the go-ethereum library.
//
// The go-ethereum library is free software: you can redistribute it and/or modify
// it under the terms of the GNU Lesser General Public License as published by
// the Free Software Foundation, either version 3 of the License, or
// (at your option) any later version.
//
// The go-ethereum library is distributed in the hope that it will be useful,
// but WITHOUT ANY WARRANTY; without even the implied warranty of
// MERCHANTABILITY or FITNESS FOR A PARTICULAR PURPOSE. See the
// GNU Lesser General Public License for more details.
//
// You should have received a copy of the GNU Lesser General Public License
// along with the go-ethereum library. If not, see <http://www.gnu.org/licenses/>.

package eth

import (
	"math/rand"
	"sync/atomic"
	"time"

	"github.com/ethereum/go-ethereum/common"
	"github.com/ethereum/go-ethereum/core/types"
	"github.com/ethereum/go-ethereum/eth/downloader"
	"github.com/ethereum/go-ethereum/log"
	"github.com/ethereum/go-ethereum/p2p/discover"
)

const (
	forceSyncCycle      = 10 * time.Second // Time interval to force syncs, even if few peers are available
	minDesiredPeerCount = 5                // Amount of peers desired to start syncing

	// This is the target size for the packs of transactions sent by txsyncLoop.
	// A pack can get larger than this if a single transactions exceeds this size.
	txsyncPackSize = 100 * 1024
)

type txsync struct {
	p   *peer
	txs []*types.Transaction
}

// syncTransactions starts sending all currently pending transactions to the given peer.
func (pm *ProtocolManager) syncTransactions(p *peer) {
	var txs types.Transactions
	pending, _ := pm.txpool.Pending()
	for _, batch := range pending {
		txs = append(txs, batch...)
	}
	if len(txs) == 0 {
		return
	}
	select {
	case pm.txsyncCh <- &txsync{p, txs}:
	case <-pm.quitSync:
	}
}

// txsyncLoop takes care of the initial transaction sync for each new
// connection. When a new peer appears, we relay all currently pending
// transactions. In order to minimise egress bandwidth usage, we send
// the transactions in small packs to one peer at a time.
func (pm *ProtocolManager) txsyncLoop() {
	var (
		pending = make(map[discover.NodeID]*txsync)
		sending = false               // whether a send is active
		pack    = new(txsync)         // the pack that is being sent
		done    = make(chan error, 1) // result of the send
	)

	// send starts a sending a pack of transactions from the sync.
	send := func(s *txsync) {
		// Fill pack with transactions up to the target size.
		size := common.StorageSize(0)
		pack.p = s.p
		pack.txs = pack.txs[:0]
		for i := 0; i < len(s.txs) && size < txsyncPackSize; i++ {
			pack.txs = append(pack.txs, s.txs[i])
			size += s.txs[i].Size()
		}
		// Remove the transactions that will be sent.
		s.txs = s.txs[:copy(s.txs, s.txs[len(pack.txs):])]
		if len(s.txs) == 0 {
			delete(pending, s.p.ID())
		}
		// Send the pack in the background.
		s.p.Log().Trace("Sending batch of transactions", "count", len(pack.txs), "bytes", size)
		sending = true
		go func() { done <- pack.p.SendTransactions(pack.txs) }()
	}

	// pick chooses the next pending sync.
	pick := func() *txsync {
		if len(pending) == 0 {
			return nil
		}
		n := rand.Intn(len(pending)) + 1
		for _, s := range pending {
			if n--; n == 0 {
				return s
			}
		}
		return nil
	}

	for {
		select {
		case s := <-pm.txsyncCh:
			pending[s.p.ID()] = s
			if !sending {
				send(s)
			}
		case err := <-done:
			sending = false
			// Stop tracking peers that cause send failures.
			if err != nil {
				pack.p.Log().Debug("Transaction send failed", "err", err)
				delete(pending, pack.p.ID())
			}
			// Schedule the next send.
			if s := pick(); s != nil {
				send(s)
			}
		case <-pm.quitSync:
			return
		}
	}
}

// syncer is responsible for periodically synchronising with the network, both
// downloading hashes and blocks as well as handling the announcement handler.
func (pm *ProtocolManager) syncer() {
	// Start and ensure cleanup of sync mechanisms
	pm.fetcher.Start()
	defer pm.fetcher.Stop()
	defer pm.downloader.Terminate()

	// Wait for different events to fire synchronisation operations
	forceSync := time.NewTicker(forceSyncCycle)
	defer forceSync.Stop()

	for {
		select {
		case <-pm.newPeerCh:
			// Make sure we have peers to select from, then sync
			if pm.peers.Len() < minDesiredPeerCount {
				break
			}
			if !pm.raftMode {
				go pm.synchronise(pm.peers.BestPeer())
			}

		case <-forceSync.C:
<<<<<<< HEAD
			if !pm.raftMode {
				// Force a sync even if not enough peers are present
				go pm.synchronise(pm.peers.BestPeer())
			}
=======
			// Force a sync even if not enough peers are present
			go pm.synchronise(pm.peers.BestPeer())
>>>>>>> 37685930

		case <-pm.noMorePeers:
			return
		}
	}
}

// synchronise tries to sync up our local block chain with a remote peer.
func (pm *ProtocolManager) synchronise(peer *peer) {
	// Short circuit if no peers are available
	if peer == nil {
		return
	}
	// Make sure the peer's TD is higher than our own
	currentBlock := pm.blockchain.CurrentBlock()
	td := pm.blockchain.GetTd(currentBlock.Hash(), currentBlock.NumberU64())

	pHead, pTd := peer.Head()
	if pTd.Cmp(td) <= 0 {
		return
	}
	// Otherwise try to sync with the downloader
	mode := downloader.FullSync
	if atomic.LoadUint32(&pm.fastSync) == 1 {
		// Fast sync was explicitly requested, and explicitly granted
		mode = downloader.FastSync
	} else if currentBlock.NumberU64() == 0 && pm.blockchain.CurrentFastBlock().NumberU64() > 0 {
		// The database seems empty as the current block is the genesis. Yet the fast
		// block is ahead, so fast sync was enabled for this node at a certain point.
		// The only scenario where this can happen is if the user manually (or via a
		// bad block) rolled back a fast sync node below the sync point. In this case
		// however it's safe to reenable fast sync.
		atomic.StoreUint32(&pm.fastSync, 1)
		mode = downloader.FastSync
	}

	if mode == downloader.FastSync {
		// Make sure the peer's total difficulty we are synchronizing is higher.
		if pm.blockchain.GetTdByHash(pm.blockchain.CurrentFastBlock().Hash()).Cmp(pTd) >= 0 {
			return
		}
	}

	// Run the sync cycle, and disable fast sync if we've went past the pivot block
	if err := pm.downloader.Synchronise(peer.id, pHead, pTd, mode); err != nil {
		return
	}
	if atomic.LoadUint32(&pm.fastSync) == 1 {
		log.Info("Fast sync complete, auto disabling")
		atomic.StoreUint32(&pm.fastSync, 0)
	}
	atomic.StoreUint32(&pm.acceptTxs, 1) // Mark initial sync done
	if head := pm.blockchain.CurrentBlock(); head.NumberU64() > 0 {
		// We've completed a sync cycle, notify all peers of new state. This path is
		// essential in star-topology networks where a gateway node needs to notify
		// all its out-of-date peers of the availability of a new block. This failure
		// scenario will most often crop up in private and hackathon networks with
		// degenerate connectivity, but it should be healthy for the mainnet too to
		// more reliably update peers or the local TD state.
		go pm.BroadcastBlock(head, false)
<<<<<<< HEAD
	}
	atomic.StoreUint32(&pm.acceptTxs, 1) // Mark initial sync done
	if head := pm.blockchain.CurrentBlock(); head.NumberU64() > 0 {
		// We've completed a sync cycle, notify all peers of new state. This path is
		// essential in star-topology networks where a gateway node needs to notify
		// all its out-of-date peers of the availability of a new block. This failure
		// scenario will most often crop up in private and hackathon networks with
		// degenerate connectivity, but it should be healthy for the mainnet too to
		// more reliably update peers or the local TD state.
		go pm.BroadcastBlock(head, false)
=======
>>>>>>> 37685930
	}
}<|MERGE_RESOLUTION|>--- conflicted
+++ resolved
@@ -153,15 +153,8 @@
 			}
 
 		case <-forceSync.C:
-<<<<<<< HEAD
-			if !pm.raftMode {
-				// Force a sync even if not enough peers are present
-				go pm.synchronise(pm.peers.BestPeer())
-			}
-=======
 			// Force a sync even if not enough peers are present
 			go pm.synchronise(pm.peers.BestPeer())
->>>>>>> 37685930
 
 		case <-pm.noMorePeers:
 			return
@@ -222,7 +215,6 @@
 		// degenerate connectivity, but it should be healthy for the mainnet too to
 		// more reliably update peers or the local TD state.
 		go pm.BroadcastBlock(head, false)
-<<<<<<< HEAD
 	}
 	atomic.StoreUint32(&pm.acceptTxs, 1) // Mark initial sync done
 	if head := pm.blockchain.CurrentBlock(); head.NumberU64() > 0 {
@@ -233,7 +225,5 @@
 		// degenerate connectivity, but it should be healthy for the mainnet too to
 		// more reliably update peers or the local TD state.
 		go pm.BroadcastBlock(head, false)
-=======
->>>>>>> 37685930
 	}
 }