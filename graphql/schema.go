// Copyright 2019 The go-ethereum Authors
// This file is part of the go-ethereum library.
//
// The go-ethereum library is free software: you can redistribute it and/or modify
// it under the terms of the GNU Lesser General Public License as published by
// the Free Software Foundation, either version 3 of the License, or
// (at your option) any later version.
//
// The go-ethereum library is distributed in the hope that it will be useful,
// but WITHOUT ANY WARRANTY; without even the implied warranty of
// MERCHANTABILITY or FITNESS FOR A PARTICULAR PURPOSE. See the
// GNU Lesser General Public License for more details.
//
// You should have received a copy of the GNU Lesser General Public License
// along with the go-ethereum library. If not, see <http://www.gnu.org/licenses/>.

package graphql

const schema string = `
    # Bytes32 is a 32 byte binary string, represented as 0x-prefixed hexadecimal.
    scalar Bytes32
    # Address is a 20 byte Ethereum address, represented as 0x-prefixed hexadecimal.
    scalar Address
    # Bytes is an arbitrary length binary string, represented as 0x-prefixed hexadecimal.
    # An empty byte string is represented as '0x'. Byte strings must have an even number of hexadecimal nybbles.
    scalar Bytes
    # BigInt is a large integer. Input is accepted as either a JSON number or as a string.
    # Strings may be either decimal or 0x-prefixed hexadecimal. Output values are all
    # 0x-prefixed hexadecimal.
    scalar BigInt
    # Long is a 64 bit unsigned integer.
    scalar Long

    schema {
        query: Query
        mutation: Mutation
    }

    # Account is an Ethereum account at a particular block.
    type Account {
        # Address is the address owning the account.
        address: Address!
        # Balance is the balance of the account, in wei.
        balance: BigInt!
        # TransactionCount is the number of transactions sent from this account,
        # or in the case of a contract, the number of contracts created. Otherwise
        # known as the nonce.
        transactionCount: Long!
        # Code contains the smart contract code for this account, if the account
        # is a (non-self-destructed) contract.
        code: Bytes!
        # Storage provides access to the storage of a contract account, indexed
        # by its 32 byte slot identifier.
        storage(slot: Bytes32!): Bytes32!
    }

    # Log is an Ethereum event log.
    type Log {
        # Index is the index of this log in the block.
        index: Int!
        # Account is the account which generated this log - this will always
        # be a contract account.
        account(block: Long): Account!
        # Topics is a list of 0-4 indexed topics for the log.
        topics: [Bytes32!]!
        # Data is unindexed data for this log.
        data: Bytes!
        # Transaction is the transaction that generated this log entry.
        transaction: Transaction!
    }

    # Transaction is an Ethereum transaction.
    type Transaction {
        # Hash is the hash of this transaction.
        hash: Bytes32!
        # Nonce is the nonce of the account this transaction was generated with.
        nonce: Long!
        # Index is the index of this transaction in the parent block. This will
        # be null if the transaction has not yet been mined.
        index: Int
        # From is the account that sent this transaction - this will always be
        # an externally owned account.
        from(block: Long): Account!
        # To is the account the transaction was sent to. This is null for
        # contract-creating transactions.
        to(block: Long): Account
        # Value is the value, in wei, sent along with this transaction.
        value: BigInt!
        # GasPrice is the price offered to miners for gas, in wei per unit.
        gasPrice: BigInt!
        # Gas is the maximum amount of gas this transaction can consume.
        gas: Long!
        # InputData is the data supplied to the target of the transaction.
        inputData: Bytes!
        # Block is the block this transaction was mined in. This will be null if
        # the transaction has not yet been mined.
        block: Block

        # Status is the return status of the transaction. This will be 1 if the
        # transaction succeeded, or 0 if it failed (due to a revert, or due to
        # running out of gas). If the transaction has not yet been mined, this
        # field will be null.
        status: Long
        # GasUsed is the amount of gas that was used processing this transaction.
        # If the transaction has not yet been mined, this field will be null.
        gasUsed: Long
        # CumulativeGasUsed is the total gas used in the block up to and including
        # this transaction. If the transaction has not yet been mined, this field
        # will be null.
        cumulativeGasUsed: Long
        # CreatedContract is the account that was created by a contract creation
        # transaction. If the transaction was not a contract creation transaction,
        # or it has not yet been mined, this field will be null.
        createdContract(block: Long): Account
        # Logs is a list of log entries emitted by this transaction. If the
        # transaction has not yet been mined, this field will be null.
        logs: [Log!]
<<<<<<< HEAD
		# IsPrivate is an indicator of Quorum private transaction
		isPrivate: Boolean
		# PrivateInputData is the actual payload of Quorum private transaction
		privateInputData: Bytes
=======
        r: BigInt!
        s: BigInt!
        v: BigInt!
>>>>>>> 6a62fe39
    }

    # BlockFilterCriteria encapsulates log filter criteria for a filter applied
    # to a single block.
    input BlockFilterCriteria {
        # Addresses is list of addresses that are of interest. If this list is
        # empty, results will not be filtered by address.
        addresses: [Address!]
        # Topics list restricts matches to particular event topics. Each event has a list
      # of topics. Topics matches a prefix of that list. An empty element array matches any
      # topic. Non-empty elements represent an alternative that matches any of the
      # contained topics.
      #
      # Examples:
      #  - [] or nil          matches any topic list
      #  - [[A]]              matches topic A in first position
      #  - [[], [B]]          matches any topic in first position, B in second position
      #  - [[A], [B]]         matches topic A in first position, B in second position
      #  - [[A, B]], [C, D]]  matches topic (A OR B) in first position, (C OR D) in second position
        topics: [[Bytes32!]!]
    }

    # Block is an Ethereum block.
    type Block {
        # Number is the number of this block, starting at 0 for the genesis block.
        number: Long!
        # Hash is the block hash of this block.
        hash: Bytes32!
        # Parent is the parent block of this block.
        parent: Block
        # Nonce is the block nonce, an 8 byte sequence determined by the miner.
        nonce: Bytes!
        # TransactionsRoot is the keccak256 hash of the root of the trie of transactions in this block.
        transactionsRoot: Bytes32!
        # TransactionCount is the number of transactions in this block. if
        # transactions are not available for this block, this field will be null.
        transactionCount: Int
        # StateRoot is the keccak256 hash of the state trie after this block was processed.
        stateRoot: Bytes32!
        # ReceiptsRoot is the keccak256 hash of the trie of transaction receipts in this block.
        receiptsRoot: Bytes32!
        # Miner is the account that mined this block.
        miner(block: Long): Account!
        # ExtraData is an arbitrary data field supplied by the miner.
        extraData: Bytes!
        # GasLimit is the maximum amount of gas that was available to transactions in this block.
        gasLimit: Long!
        # GasUsed is the amount of gas that was used executing transactions in this block.
        gasUsed: Long!
        # Timestamp is the unix timestamp at which this block was mined.
        timestamp: Long!
        # LogsBloom is a bloom filter that can be used to check if a block may
        # contain log entries matching a filter.
        logsBloom: Bytes!
        # MixHash is the hash that was used as an input to the PoW process.
        mixHash: Bytes32!
        # Difficulty is a measure of the difficulty of mining this block.
        difficulty: BigInt!
        # TotalDifficulty is the sum of all difficulty values up to and including
        # this block.
        totalDifficulty: BigInt!
        # OmmerCount is the number of ommers (AKA uncles) associated with this
        # block. If ommers are unavailable, this field will be null.
        ommerCount: Int
        # Ommers is a list of ommer (AKA uncle) blocks associated with this block.
        # If ommers are unavailable, this field will be null. Depending on your
        # node, the transactions, transactionAt, transactionCount, ommers,
        # ommerCount and ommerAt fields may not be available on any ommer blocks.
        ommers: [Block]
        # OmmerAt returns the ommer (AKA uncle) at the specified index. If ommers
        # are unavailable, or the index is out of bounds, this field will be null.
        ommerAt(index: Int!): Block
        # OmmerHash is the keccak256 hash of all the ommers (AKA uncles)
        # associated with this block.
        ommerHash: Bytes32!
        # Transactions is a list of transactions associated with this block. If
        # transactions are unavailable for this block, this field will be null.
        transactions: [Transaction!]
        # TransactionAt returns the transaction at the specified index. If
        # transactions are unavailable for this block, or if the index is out of
        # bounds, this field will be null.
        transactionAt(index: Int!): Transaction
        # Logs returns a filtered set of logs from this block.
        logs(filter: BlockFilterCriteria!): [Log!]!
        # Account fetches an Ethereum account at the current block's state.
        account(address: Address!): Account!
        # Call executes a local call operation at the current block's state.
        call(data: CallData!): CallResult
        # EstimateGas estimates the amount of gas that will be required for
        # successful execution of a transaction at the current block's state.
        estimateGas(data: CallData!): Long!
    }

    # CallData represents the data associated with a local contract call.
    # All fields are optional.
    input CallData {
        # From is the address making the call.
        from: Address
        # To is the address the call is sent to.
        to: Address
        # Gas is the amount of gas sent with the call.
        gas: Long
        # GasPrice is the price, in wei, offered for each unit of gas.
        gasPrice: BigInt
        # Value is the value, in wei, sent along with the call.
        value: BigInt
        # Data is the data sent to the callee.
        data: Bytes
    }

    # CallResult is the result of a local call operation.
    type CallResult {
        # Data is the return data of the called contract.
        data: Bytes!
        # GasUsed is the amount of gas used by the call, after any refunds.
        gasUsed: Long!
        # Status is the result of the call - 1 for success or 0 for failure.
        status: Long!
    }

    # FilterCriteria encapsulates log filter criteria for searching log entries.
    input FilterCriteria {
        # FromBlock is the block at which to start searching, inclusive. Defaults
        # to the latest block if not supplied.
        fromBlock: Long
        # ToBlock is the block at which to stop searching, inclusive. Defaults
        # to the latest block if not supplied.
        toBlock: Long
        # Addresses is a list of addresses that are of interest. If this list is
        # empty, results will not be filtered by address.
        addresses: [Address!]
        # Topics list restricts matches to particular event topics. Each event has a list
      # of topics. Topics matches a prefix of that list. An empty element array matches any
      # topic. Non-empty elements represent an alternative that matches any of the
      # contained topics.
      #
      # Examples:
      #  - [] or nil          matches any topic list
      #  - [[A]]              matches topic A in first position
      #  - [[], [B]]          matches any topic in first position, B in second position
      #  - [[A], [B]]         matches topic A in first position, B in second position
      #  - [[A, B]], [C, D]]  matches topic (A OR B) in first position, (C OR D) in second position
        topics: [[Bytes32!]!]
    }

    # SyncState contains the current synchronisation state of the client.
    type SyncState{
        # StartingBlock is the block number at which synchronisation started.
        startingBlock: Long!
        # CurrentBlock is the point at which synchronisation has presently reached.
        currentBlock: Long!
        # HighestBlock is the latest known block number.
        highestBlock: Long!
        # PulledStates is the number of state entries fetched so far, or null
        # if this is not known or not relevant.
        pulledStates: Long
        # KnownStates is the number of states the node knows of so far, or null
        # if this is not known or not relevant.
        knownStates: Long
    }

    # Pending represents the current pending state.
    type Pending {
      # TransactionCount is the number of transactions in the pending state.
      transactionCount: Int!
      # Transactions is a list of transactions in the current pending state.
      transactions: [Transaction!]
      # Account fetches an Ethereum account for the pending state.
      account(address: Address!): Account!
      # Call executes a local call operation for the pending state.
      call(data: CallData!): CallResult
      # EstimateGas estimates the amount of gas that will be required for
      # successful execution of a transaction for the pending state.
      estimateGas(data: CallData!): Long!
    }

    type Query {
        # Block fetches an Ethereum block by number or by hash. If neither is
        # supplied, the most recent known block is returned.
        block(number: Long, hash: Bytes32): Block
        # Blocks returns all the blocks between two numbers, inclusive. If
        # to is not supplied, it defaults to the most recent known block.
        blocks(from: Long!, to: Long): [Block!]!
        # Pending returns the current pending state.
        pending: Pending!
        # Transaction returns a transaction specified by its hash.
        transaction(hash: Bytes32!): Transaction
        # Logs returns log entries matching the provided filter.
        logs(filter: FilterCriteria!): [Log!]!
        # GasPrice returns the node's estimate of a gas price sufficient to
        # ensure a transaction is mined in a timely fashion.
        gasPrice: BigInt!
        # ProtocolVersion returns the current wire protocol version number.
        protocolVersion: Int!
        # Syncing returns information on the current synchronisation state.
        syncing: SyncState
    }

    type Mutation {
        # SendRawTransaction sends an RLP-encoded transaction to the network.
        sendRawTransaction(data: Bytes!): Bytes32!
    }
`<|MERGE_RESOLUTION|>--- conflicted
+++ resolved
@@ -115,16 +115,13 @@
         # Logs is a list of log entries emitted by this transaction. If the
         # transaction has not yet been mined, this field will be null.
         logs: [Log!]
-<<<<<<< HEAD
 		# IsPrivate is an indicator of Quorum private transaction
 		isPrivate: Boolean
 		# PrivateInputData is the actual payload of Quorum private transaction
 		privateInputData: Bytes
-=======
         r: BigInt!
         s: BigInt!
         v: BigInt!
->>>>>>> 6a62fe39
     }
 
     # BlockFilterCriteria encapsulates log filter criteria for a filter applied
