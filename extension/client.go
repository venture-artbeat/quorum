--- conflicted
+++ resolved
@@ -44,7 +44,6 @@
 }
 
 func (client *InProcessClient) TransactionInBlock(blockHash common.Hash, txIndex uint) (*types.Transaction, error) {
-<<<<<<< HEAD
 	tx, err := client.client.TransactionInBlock(context.Background(), blockHash, txIndex)
 	if err != nil {
 		return nil, err
@@ -56,11 +55,8 @@
 	}
 
 	return tx, nil
-=======
-	return client.client.TransactionInBlock(context.Background(), blockHash, txIndex)
 }
 
 func (client *InProcessClient) Close() {
 	client.client.Close()
->>>>>>> a340d644
 }