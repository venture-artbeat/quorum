--- conflicted
+++ resolved
@@ -59,19 +59,6 @@
 func TestProof(t *testing.T) {
 	trie, vals := randomTrie(500)
 	root := trie.Hash()
-<<<<<<< HEAD
-	for _, kv := range vals {
-		proofs := ethdb.NewMemDatabase()
-		if trie.Prove(kv.k, 0, proofs) != nil {
-			t.Fatalf("missing key %x while constructing proof", kv.k)
-		}
-		val, err, _ := VerifyProof(root, kv.k, proofs)
-		if err != nil {
-			t.Fatalf("VerifyProof error for key %x: %v\nraw proof: %v", kv.k, err, proofs)
-		}
-		if !bytes.Equal(val, kv.v) {
-			t.Fatalf("VerifyProof returned wrong value for key %x: got %x, want %x", kv.k, val, kv.v)
-=======
 	for i, prover := range makeProvers(trie) {
 		for _, kv := range vals {
 			proof := prover(kv.k)
@@ -85,7 +72,6 @@
 			if !bytes.Equal(val, kv.v) {
 				t.Fatalf("prover %d: verified value mismatch for key %x: have %x, want %x", i, kv.k, val, kv.v)
 			}
->>>>>>> 37685930
 		}
 	}
 }
@@ -93,19 +79,6 @@
 func TestOneElementProof(t *testing.T) {
 	trie := new(Trie)
 	updateString(trie, "k", "v")
-<<<<<<< HEAD
-	proofs := ethdb.NewMemDatabase()
-	trie.Prove([]byte("k"), 0, proofs)
-	if len(proofs.Keys()) != 1 {
-		t.Error("proof should have one element")
-	}
-	val, err, _ := VerifyProof(trie.Hash(), []byte("k"), proofs)
-	if err != nil {
-		t.Fatalf("VerifyProof error: %v\nproof hashes: %v", err, proofs.Keys())
-	}
-	if !bytes.Equal(val, []byte("v")) {
-		t.Fatalf("VerifyProof returned wrong value: got %x, want 'k'", val)
-=======
 	for i, prover := range makeProvers(trie) {
 		proof := prover([]byte("k"))
 		if proof == nil {
@@ -121,29 +94,12 @@
 		if !bytes.Equal(val, []byte("v")) {
 			t.Fatalf("prover %d: verified value mismatch: have %x, want 'k'", i, val)
 		}
->>>>>>> 37685930
 	}
 }
 
 func TestBadProof(t *testing.T) {
 	trie, vals := randomTrie(800)
 	root := trie.Hash()
-<<<<<<< HEAD
-	for _, kv := range vals {
-		proofs := ethdb.NewMemDatabase()
-		trie.Prove(kv.k, 0, proofs)
-		if len(proofs.Keys()) == 0 {
-			t.Fatal("zero length proof")
-		}
-		keys := proofs.Keys()
-		key := keys[mrand.Intn(len(keys))]
-		node, _ := proofs.Get(key)
-		proofs.Delete(key)
-		mutateByte(node)
-		proofs.Put(crypto.Keccak256(node), node)
-		if _, err, _ := VerifyProof(root, kv.k, proofs); err == nil {
-			t.Fatalf("expected proof to fail for key %x", kv.k)
-=======
 	for i, prover := range makeProvers(trie) {
 		for _, kv := range vals {
 			proof := prover(kv.k)
@@ -183,7 +139,6 @@
 		}
 		if val != nil {
 			t.Fatalf("test %d: verified value mismatch: have %x, want nil", i, val)
->>>>>>> 37685930
 		}
 	}
 }
@@ -231,11 +186,7 @@
 	b.ResetTimer()
 	for i := 0; i < b.N; i++ {
 		im := i % len(keys)
-<<<<<<< HEAD
-		if _, err, _ := VerifyProof(root, []byte(keys[im]), proofs[im]); err != nil {
-=======
 		if _, _, err := VerifyProof(root, []byte(keys[im]), proofs[im]); err != nil {
->>>>>>> 37685930
 			b.Fatalf("key %x: %v", keys[im], err)
 		}
 	}
