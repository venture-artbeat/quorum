--- conflicted
+++ resolved
@@ -117,11 +117,7 @@
 
 func (cc *clientConn) close(err error, inflightReq *requestOp) {
 	cc.handler.close(err, inflightReq)
-<<<<<<< HEAD
-	cc.codec.Close()
-=======
 	cc.codec.close()
->>>>>>> d62e9b28
 }
 
 type readOp struct {
@@ -469,11 +465,7 @@
 func (c *Client) send(ctx context.Context, op *requestOp, msg interface{}) error {
 	select {
 	case c.reqInit <- op:
-<<<<<<< HEAD
 		err := c.write(ctx, msg, false)
-=======
-		err := c.write(ctx, msg)
->>>>>>> d62e9b28
 		c.reqSent <- err
 		return err
 	case <-ctx.Done():
@@ -485,22 +477,14 @@
 	}
 }
 
-<<<<<<< HEAD
 func (c *Client) write(ctx context.Context, msg interface{}, retry bool) error {
-=======
-func (c *Client) write(ctx context.Context, msg interface{}) error {
->>>>>>> d62e9b28
 	// The previous write failed. Try to establish a new connection.
 	if c.writeConn == nil {
 		if err := c.reconnect(ctx); err != nil {
 			return err
 		}
 	}
-<<<<<<< HEAD
-	err := c.writeConn.Write(ctx, msg)
-=======
 	err := c.writeConn.writeJSON(ctx, msg)
->>>>>>> d62e9b28
 	if err != nil {
 		c.writeConn = nil
 		if !retry {
@@ -574,14 +558,11 @@
 			conn.handler.log.Debug("RPC connection read error", "err", err)
 			conn.close(err, lastOp)
 			reading = false
+			c.writeConn = nil
 
 		// Reconnect:
 		case newcodec := <-c.reconnected:
-<<<<<<< HEAD
-			log.Debug("RPC client reconnected", "reading", reading, "conn", newcodec.RemoteAddr())
-=======
 			log.Debug("RPC client reconnected", "reading", reading, "conn", newcodec.remoteAddr())
->>>>>>> d62e9b28
 			if reading {
 				// Wait for the previous read loop to exit. This is a rare case which
 				// happens if this loop isn't notified in time after the connection breaks.
@@ -635,15 +616,9 @@
 // read decodes RPC messages from a codec, feeding them into dispatch.
 func (c *Client) read(codec ServerCodec) {
 	for {
-<<<<<<< HEAD
-		msgs, batch, err := codec.Read()
-		if _, ok := err.(*json.SyntaxError); ok {
-			codec.Write(context.Background(), errorMessage(&parseError{err.Error()}))
-=======
 		msgs, batch, err := codec.readBatch()
 		if _, ok := err.(*json.SyntaxError); ok {
 			codec.writeJSON(context.Background(), errorMessage(&parseError{err.Error()}))
->>>>>>> d62e9b28
 		}
 		if err != nil {
 			c.readErr <- err
