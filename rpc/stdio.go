--- conflicted
+++ resolved
@@ -33,11 +33,7 @@
 // DialIO creates a client which uses the given IO channels
 func DialIO(ctx context.Context, in io.Reader, out io.Writer) (*Client, error) {
 	return newClient(ctx, func(_ context.Context) (ServerCodec, error) {
-<<<<<<< HEAD
-		return NewJSONCodec(stdioConn{
-=======
 		return NewCodec(stdioConn{
->>>>>>> d62e9b28
 			in:  in,
 			out: out,
 		}), nil
