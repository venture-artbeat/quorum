// Copyright 2015 The go-ethereum Authors
// This file is part of the go-ethereum library.
//
// The go-ethereum library is free software: you can redistribute it and/or modify
// it under the terms of the GNU Lesser General Public License as published by
// the Free Software Foundation, either version 3 of the License, or
// (at your option) any later version.
//
// The go-ethereum library is distributed in the hope that it will be useful,
// but WITHOUT ANY WARRANTY; without even the implied warranty of
// MERCHANTABILITY or FITNESS FOR A PARTICULAR PURPOSE. See the
// GNU Lesser General Public License for more details.
//
// You should have received a copy of the GNU Lesser General Public License
// along with the go-ethereum library. If not, see <http://www.gnu.org/licenses/>.

package p2p

import (
	"bytes"
	"crypto/rand"
	"errors"
	"fmt"
	"io"
	"io/ioutil"
	"net"
	"reflect"
	"strings"
	"sync"
	"testing"
	"time"

	"github.com/davecgh/go-spew/spew"
	"github.com/ethereum/go-ethereum/crypto"
	"github.com/ethereum/go-ethereum/crypto/ecies"
	"github.com/ethereum/go-ethereum/crypto/sha3"
	"github.com/ethereum/go-ethereum/p2p/discover"
	"github.com/ethereum/go-ethereum/p2p/simulations/pipes"
	"github.com/ethereum/go-ethereum/rlp"
)

func TestSharedSecret(t *testing.T) {
	prv0, _ := crypto.GenerateKey() // = ecdsa.GenerateKey(crypto.S256(), rand.Reader)
	pub0 := &prv0.PublicKey
	prv1, _ := crypto.GenerateKey()
	pub1 := &prv1.PublicKey

	ss0, err := ecies.ImportECDSA(prv0).GenerateShared(ecies.ImportECDSAPublic(pub1), sskLen, sskLen)
	if err != nil {
		return
	}
	ss1, err := ecies.ImportECDSA(prv1).GenerateShared(ecies.ImportECDSAPublic(pub0), sskLen, sskLen)
	if err != nil {
		return
	}
	t.Logf("Secret:\n%v %x\n%v %x", len(ss0), ss0, len(ss0), ss1)
	if !bytes.Equal(ss0, ss1) {
		t.Errorf("dont match :(")
	}
}

func TestEncHandshake(t *testing.T) {
	for i := 0; i < 10; i++ {
		start := time.Now()
		if err := testEncHandshake(nil); err != nil {
			t.Fatalf("i=%d %v", i, err)
		}
		t.Logf("(without token) %d %v\n", i+1, time.Since(start))
	}
	for i := 0; i < 10; i++ {
		tok := make([]byte, shaLen)
		rand.Reader.Read(tok)
		start := time.Now()
		if err := testEncHandshake(tok); err != nil {
			t.Fatalf("i=%d %v", i, err)
		}
		t.Logf("(with token) %d %v\n", i+1, time.Since(start))
	}
}

func testEncHandshake(token []byte) error {
	type result struct {
		side string
		id   discover.NodeID
		err  error
	}
	var (
		prv0, _  = crypto.GenerateKey()
		prv1, _  = crypto.GenerateKey()
		fd0, fd1 = net.Pipe()
		c0, c1   = newRLPX(fd0).(*rlpx), newRLPX(fd1).(*rlpx)
		output   = make(chan result)
	)

	go func() {
		r := result{side: "initiator"}
		defer func() { output <- r }()
		defer fd0.Close()

		dest := &discover.Node{ID: discover.PubkeyID(&prv1.PublicKey)}
		r.id, r.err = c0.doEncHandshake(prv0, dest)
		if r.err != nil {
			return
		}
		id1 := discover.PubkeyID(&prv1.PublicKey)
		if r.id != id1 {
			r.err = fmt.Errorf("remote ID mismatch: got %v, want: %v", r.id, id1)
		}
	}()
	go func() {
		r := result{side: "receiver"}
		defer func() { output <- r }()
		defer fd1.Close()

		r.id, r.err = c1.doEncHandshake(prv1, nil)
		if r.err != nil {
			return
		}
		id0 := discover.PubkeyID(&prv0.PublicKey)
		if r.id != id0 {
			r.err = fmt.Errorf("remote ID mismatch: got %v, want: %v", r.id, id0)
		}
	}()

	// wait for results from both sides
	r1, r2 := <-output, <-output
	if r1.err != nil {
		return fmt.Errorf("%s side error: %v", r1.side, r1.err)
	}
	if r2.err != nil {
		return fmt.Errorf("%s side error: %v", r2.side, r2.err)
	}

	// compare derived secrets
	if !reflect.DeepEqual(c0.rw.egressMAC, c1.rw.ingressMAC) {
		return fmt.Errorf("egress mac mismatch:\n c0.rw: %#v\n c1.rw: %#v", c0.rw.egressMAC, c1.rw.ingressMAC)
	}
	if !reflect.DeepEqual(c0.rw.ingressMAC, c1.rw.egressMAC) {
		return fmt.Errorf("ingress mac mismatch:\n c0.rw: %#v\n c1.rw: %#v", c0.rw.ingressMAC, c1.rw.egressMAC)
	}
	if !reflect.DeepEqual(c0.rw.enc, c1.rw.enc) {
		return fmt.Errorf("enc cipher mismatch:\n c0.rw: %#v\n c1.rw: %#v", c0.rw.enc, c1.rw.enc)
	}
	if !reflect.DeepEqual(c0.rw.dec, c1.rw.dec) {
		return fmt.Errorf("dec cipher mismatch:\n c0.rw: %#v\n c1.rw: %#v", c0.rw.dec, c1.rw.dec)
	}
	return nil
}

func TestProtocolHandshake(t *testing.T) {
	var (
		prv0, _ = crypto.GenerateKey()
		node0   = &discover.Node{ID: discover.PubkeyID(&prv0.PublicKey), IP: net.IP{1, 2, 3, 4}, TCP: 33}
		hs0     = &protoHandshake{Version: 3, ID: node0.ID, Caps: []Cap{{"a", 0}, {"b", 2}}}

		prv1, _ = crypto.GenerateKey()
		node1   = &discover.Node{ID: discover.PubkeyID(&prv1.PublicKey), IP: net.IP{5, 6, 7, 8}, TCP: 44}
		hs1     = &protoHandshake{Version: 3, ID: node1.ID, Caps: []Cap{{"c", 1}, {"d", 3}}}

		wg sync.WaitGroup
	)

<<<<<<< HEAD
	fd0, fd1, err := tcpPipe()
=======
	fd0, fd1, err := pipes.TCPPipe()
>>>>>>> 37685930
	if err != nil {
		t.Fatal(err)
	}

	wg.Add(2)
	go func() {
		defer wg.Done()
		defer fd0.Close()
		rlpx := newRLPX(fd0)
		remid, err := rlpx.doEncHandshake(prv0, node1)
		if err != nil {
			t.Errorf("dial side enc handshake failed: %v", err)
			return
		}
		if remid != node1.ID {
			t.Errorf("dial side remote id mismatch: got %v, want %v", remid, node1.ID)
			return
		}

		phs, err := rlpx.doProtoHandshake(hs0)
		if err != nil {
			t.Errorf("dial side proto handshake error: %v", err)
			return
		}
		phs.Rest = nil
		if !reflect.DeepEqual(phs, hs1) {
			t.Errorf("dial side proto handshake mismatch:\ngot: %s\nwant: %s\n", spew.Sdump(phs), spew.Sdump(hs1))
			return
		}
		rlpx.close(DiscQuitting)
	}()
	go func() {
		defer wg.Done()
		defer fd1.Close()
		rlpx := newRLPX(fd1)
		remid, err := rlpx.doEncHandshake(prv1, nil)
		if err != nil {
			t.Errorf("listen side enc handshake failed: %v", err)
			return
		}
		if remid != node0.ID {
			t.Errorf("listen side remote id mismatch: got %v, want %v", remid, node0.ID)
			return
		}

		phs, err := rlpx.doProtoHandshake(hs1)
		if err != nil {
			t.Errorf("listen side proto handshake error: %v", err)
			return
		}
		phs.Rest = nil
		if !reflect.DeepEqual(phs, hs0) {
			t.Errorf("listen side proto handshake mismatch:\ngot: %s\nwant: %s\n", spew.Sdump(phs), spew.Sdump(hs0))
			return
		}

		if err := ExpectMsg(rlpx, discMsg, []DiscReason{DiscQuitting}); err != nil {
			t.Errorf("error receiving disconnect: %v", err)
		}
	}()
	wg.Wait()
}

func TestProtocolHandshakeErrors(t *testing.T) {
	our := &protoHandshake{Version: 3, Caps: []Cap{{"foo", 2}, {"bar", 3}}, Name: "quux"}
	tests := []struct {
		code uint64
		msg  interface{}
		err  error
	}{
		{
			code: discMsg,
			msg:  []DiscReason{DiscQuitting},
			err:  DiscQuitting,
		},
		{
			code: 0x989898,
			msg:  []byte{1},
			err:  errors.New("expected handshake, got 989898"),
		},
		{
			code: handshakeMsg,
			msg:  make([]byte, baseProtocolMaxMsgSize+2),
			err:  errors.New("message too big"),
		},
		{
			code: handshakeMsg,
			msg:  []byte{1, 2, 3},
			err:  newPeerError(errInvalidMsg, "(code 0) (size 4) rlp: expected input list for p2p.protoHandshake"),
		},
		{
			code: handshakeMsg,
			msg:  &protoHandshake{Version: 3},
			err:  DiscInvalidIdentity,
		},
	}

	for i, test := range tests {
		p1, p2 := MsgPipe()
		go Send(p1, test.code, test.msg)
		_, err := readProtocolHandshake(p2, our)
		if !reflect.DeepEqual(err, test.err) {
			t.Errorf("test %d: error mismatch: got %q, want %q", i, err, test.err)
		}
	}
}

func TestRLPXFrameFake(t *testing.T) {
	buf := new(bytes.Buffer)
	hash := fakeHash([]byte{1, 1, 1, 1, 1, 1, 1, 1, 1, 1, 1, 1, 1, 1, 1, 1, 1, 1, 1, 1, 1, 1, 1, 1, 1, 1, 1, 1, 1, 1, 1, 1})
	rw := newRLPXFrameRW(buf, secrets{
		AES:        crypto.Keccak256(),
		MAC:        crypto.Keccak256(),
		IngressMAC: hash,
		EgressMAC:  hash,
	})

	golden := unhex(`
00828ddae471818bb0bfa6b551d1cb42
01010101010101010101010101010101
ba628a4ba590cb43f7848f41c4382885
01010101010101010101010101010101
`)

	// Check WriteMsg. This puts a message into the buffer.
	if err := Send(rw, 8, []uint{1, 2, 3, 4}); err != nil {
		t.Fatalf("WriteMsg error: %v", err)
	}
	written := buf.Bytes()
	if !bytes.Equal(written, golden) {
		t.Fatalf("output mismatch:\n  got:  %x\n  want: %x", written, golden)
	}

	// Check ReadMsg. It reads the message encoded by WriteMsg, which
	// is equivalent to the golden message above.
	msg, err := rw.ReadMsg()
	if err != nil {
		t.Fatalf("ReadMsg error: %v", err)
	}
	if msg.Size != 5 {
		t.Errorf("msg size mismatch: got %d, want %d", msg.Size, 5)
	}
	if msg.Code != 8 {
		t.Errorf("msg code mismatch: got %d, want %d", msg.Code, 8)
	}
	payload, _ := ioutil.ReadAll(msg.Payload)
	wantPayload := unhex("C401020304")
	if !bytes.Equal(payload, wantPayload) {
		t.Errorf("msg payload mismatch:\ngot  %x\nwant %x", payload, wantPayload)
	}
}

type fakeHash []byte

func (fakeHash) Write(p []byte) (int, error) { return len(p), nil }
func (fakeHash) Reset()                      {}
func (fakeHash) BlockSize() int              { return 0 }

func (h fakeHash) Size() int           { return len(h) }
func (h fakeHash) Sum(b []byte) []byte { return append(b, h...) }

func TestRLPXFrameRW(t *testing.T) {
	var (
		aesSecret      = make([]byte, 16)
		macSecret      = make([]byte, 16)
		egressMACinit  = make([]byte, 32)
		ingressMACinit = make([]byte, 32)
	)
	for _, s := range [][]byte{aesSecret, macSecret, egressMACinit, ingressMACinit} {
		rand.Read(s)
	}
	conn := new(bytes.Buffer)

	s1 := secrets{
		AES:        aesSecret,
		MAC:        macSecret,
		EgressMAC:  sha3.NewKeccak256(),
		IngressMAC: sha3.NewKeccak256(),
	}
	s1.EgressMAC.Write(egressMACinit)
	s1.IngressMAC.Write(ingressMACinit)
	rw1 := newRLPXFrameRW(conn, s1)

	s2 := secrets{
		AES:        aesSecret,
		MAC:        macSecret,
		EgressMAC:  sha3.NewKeccak256(),
		IngressMAC: sha3.NewKeccak256(),
	}
	s2.EgressMAC.Write(ingressMACinit)
	s2.IngressMAC.Write(egressMACinit)
	rw2 := newRLPXFrameRW(conn, s2)

	// send some messages
	for i := 0; i < 10; i++ {
		// write message into conn buffer
		wmsg := []interface{}{"foo", "bar", strings.Repeat("test", i)}
		err := Send(rw1, uint64(i), wmsg)
		if err != nil {
			t.Fatalf("WriteMsg error (i=%d): %v", i, err)
		}

		// read message that rw1 just wrote
		msg, err := rw2.ReadMsg()
		if err != nil {
			t.Fatalf("ReadMsg error (i=%d): %v", i, err)
		}
		if msg.Code != uint64(i) {
			t.Fatalf("msg code mismatch: got %d, want %d", msg.Code, i)
		}
		payload, _ := ioutil.ReadAll(msg.Payload)
		wantPayload, _ := rlp.EncodeToBytes(wmsg)
		if !bytes.Equal(payload, wantPayload) {
			t.Fatalf("msg payload mismatch:\ngot  %x\nwant %x", payload, wantPayload)
		}
	}
}

type handshakeAuthTest struct {
	input       string
	isPlain     bool
	wantVersion uint
	wantRest    []rlp.RawValue
}

var eip8HandshakeAuthTests = []handshakeAuthTest{
	// (Auth₁) RLPx v4 plain encoding
	{
		input: `
			048ca79ad18e4b0659fab4853fe5bc58eb83992980f4c9cc147d2aa31532efd29a3d3dc6a3d89eaf
			913150cfc777ce0ce4af2758bf4810235f6e6ceccfee1acc6b22c005e9e3a49d6448610a58e98744
			ba3ac0399e82692d67c1f58849050b3024e21a52c9d3b01d871ff5f210817912773e610443a9ef14
			2e91cdba0bd77b5fdf0769b05671fc35f83d83e4d3b0b000c6b2a1b1bba89e0fc51bf4e460df3105
			c444f14be226458940d6061c296350937ffd5e3acaceeaaefd3c6f74be8e23e0f45163cc7ebd7622
			0f0128410fd05250273156d548a414444ae2f7dea4dfca2d43c057adb701a715bf59f6fb66b2d1d2
			0f2c703f851cbf5ac47396d9ca65b6260bd141ac4d53e2de585a73d1750780db4c9ee4cd4d225173
			a4592ee77e2bd94d0be3691f3b406f9bba9b591fc63facc016bfa8
		`,
		isPlain:     true,
		wantVersion: 4,
	},
	// (Auth₂) EIP-8 encoding
	{
		input: `
			01b304ab7578555167be8154d5cc456f567d5ba302662433674222360f08d5f1534499d3678b513b
			0fca474f3a514b18e75683032eb63fccb16c156dc6eb2c0b1593f0d84ac74f6e475f1b8d56116b84
			9634a8c458705bf83a626ea0384d4d7341aae591fae42ce6bd5c850bfe0b999a694a49bbbaf3ef6c
			da61110601d3b4c02ab6c30437257a6e0117792631a4b47c1d52fc0f8f89caadeb7d02770bf999cc
			147d2df3b62e1ffb2c9d8c125a3984865356266bca11ce7d3a688663a51d82defaa8aad69da39ab6
			d5470e81ec5f2a7a47fb865ff7cca21516f9299a07b1bc63ba56c7a1a892112841ca44b6e0034dee
			70c9adabc15d76a54f443593fafdc3b27af8059703f88928e199cb122362a4b35f62386da7caad09
			c001edaeb5f8a06d2b26fb6cb93c52a9fca51853b68193916982358fe1e5369e249875bb8d0d0ec3
			6f917bc5e1eafd5896d46bd61ff23f1a863a8a8dcd54c7b109b771c8e61ec9c8908c733c0263440e
			2aa067241aaa433f0bb053c7b31a838504b148f570c0ad62837129e547678c5190341e4f1693956c
			3bf7678318e2d5b5340c9e488eefea198576344afbdf66db5f51204a6961a63ce072c8926c
		`,
		wantVersion: 4,
		wantRest:    []rlp.RawValue{},
	},
	// (Auth₃) RLPx v4 EIP-8 encoding with version 56, additional list elements
	{
		input: `
			01b8044c6c312173685d1edd268aa95e1d495474c6959bcdd10067ba4c9013df9e40ff45f5bfd6f7
			2471f93a91b493f8e00abc4b80f682973de715d77ba3a005a242eb859f9a211d93a347fa64b597bf
			280a6b88e26299cf263b01b8dfdb712278464fd1c25840b995e84d367d743f66c0e54a586725b7bb
			f12acca27170ae3283c1073adda4b6d79f27656993aefccf16e0d0409fe07db2dc398a1b7e8ee93b
			cd181485fd332f381d6a050fba4c7641a5112ac1b0b61168d20f01b479e19adf7fdbfa0905f63352
			bfc7e23cf3357657455119d879c78d3cf8c8c06375f3f7d4861aa02a122467e069acaf513025ff19
			6641f6d2810ce493f51bee9c966b15c5043505350392b57645385a18c78f14669cc4d960446c1757
			1b7c5d725021babbcd786957f3d17089c084907bda22c2b2675b4378b114c601d858802a55345a15
			116bc61da4193996187ed70d16730e9ae6b3bb8787ebcaea1871d850997ddc08b4f4ea668fbf3740
			7ac044b55be0908ecb94d4ed172ece66fd31bfdadf2b97a8bc690163ee11f5b575a4b44e36e2bfb2
			f0fce91676fd64c7773bac6a003f481fddd0bae0a1f31aa27504e2a533af4cef3b623f4791b2cca6
			d490
		`,
		wantVersion: 56,
		wantRest:    []rlp.RawValue{{0x01}, {0x02}, {0xC2, 0x04, 0x05}},
	},
}

type handshakeAckTest struct {
	input       string
	wantVersion uint
	wantRest    []rlp.RawValue
}

var eip8HandshakeRespTests = []handshakeAckTest{
	// (Ack₁) RLPx v4 plain encoding
	{
		input: `
			049f8abcfa9c0dc65b982e98af921bc0ba6e4243169348a236abe9df5f93aa69d99cadddaa387662
			b0ff2c08e9006d5a11a278b1b3331e5aaabf0a32f01281b6f4ede0e09a2d5f585b26513cb794d963
			5a57563921c04a9090b4f14ee42be1a5461049af4ea7a7f49bf4c97a352d39c8d02ee4acc416388c
			1c66cec761d2bc1c72da6ba143477f049c9d2dde846c252c111b904f630ac98e51609b3b1f58168d
			dca6505b7196532e5f85b259a20c45e1979491683fee108e9660edbf38f3add489ae73e3dda2c71b
			d1497113d5c755e942d1
		`,
		wantVersion: 4,
	},
	// (Ack₂) EIP-8 encoding
	{
		input: `
			01ea0451958701280a56482929d3b0757da8f7fbe5286784beead59d95089c217c9b917788989470
			b0e330cc6e4fb383c0340ed85fab836ec9fb8a49672712aeabbdfd1e837c1ff4cace34311cd7f4de
			05d59279e3524ab26ef753a0095637ac88f2b499b9914b5f64e143eae548a1066e14cd2f4bd7f814
			c4652f11b254f8a2d0191e2f5546fae6055694aed14d906df79ad3b407d94692694e259191cde171
			ad542fc588fa2b7333313d82a9f887332f1dfc36cea03f831cb9a23fea05b33deb999e85489e645f
			6aab1872475d488d7bd6c7c120caf28dbfc5d6833888155ed69d34dbdc39c1f299be1057810f34fb
			e754d021bfca14dc989753d61c413d261934e1a9c67ee060a25eefb54e81a4d14baff922180c395d
			3f998d70f46f6b58306f969627ae364497e73fc27f6d17ae45a413d322cb8814276be6ddd13b885b
			201b943213656cde498fa0e9ddc8e0b8f8a53824fbd82254f3e2c17e8eaea009c38b4aa0a3f306e8
			797db43c25d68e86f262e564086f59a2fc60511c42abfb3057c247a8a8fe4fb3ccbadde17514b7ac
			8000cdb6a912778426260c47f38919a91f25f4b5ffb455d6aaaf150f7e5529c100ce62d6d92826a7
			1778d809bdf60232ae21ce8a437eca8223f45ac37f6487452ce626f549b3b5fdee26afd2072e4bc7
			5833c2464c805246155289f4
		`,
		wantVersion: 4,
		wantRest:    []rlp.RawValue{},
	},
	// (Ack₃) EIP-8 encoding with version 57, additional list elements
	{
		input: `
			01f004076e58aae772bb101ab1a8e64e01ee96e64857ce82b1113817c6cdd52c09d26f7b90981cd7
			ae835aeac72e1573b8a0225dd56d157a010846d888dac7464baf53f2ad4e3d584531fa203658fab0
			3a06c9fd5e35737e417bc28c1cbf5e5dfc666de7090f69c3b29754725f84f75382891c561040ea1d
			dc0d8f381ed1b9d0d4ad2a0ec021421d847820d6fa0ba66eaf58175f1b235e851c7e2124069fbc20
			2888ddb3ac4d56bcbd1b9b7eab59e78f2e2d400905050f4a92dec1c4bdf797b3fc9b2f8e84a482f3
			d800386186712dae00d5c386ec9387a5e9c9a1aca5a573ca91082c7d68421f388e79127a5177d4f8
			590237364fd348c9611fa39f78dcdceee3f390f07991b7b47e1daa3ebcb6ccc9607811cb17ce51f1
			c8c2c5098dbdd28fca547b3f58c01a424ac05f869f49c6a34672ea2cbbc558428aa1fe48bbfd6115
			8b1b735a65d99f21e70dbc020bfdface9f724a0d1fb5895db971cc81aa7608baa0920abb0a565c9c
			436e2fd13323428296c86385f2384e408a31e104670df0791d93e743a3a5194ee6b076fb6323ca59
			3011b7348c16cf58f66b9633906ba54a2ee803187344b394f75dd2e663a57b956cb830dd7a908d4f
			39a2336a61ef9fda549180d4ccde21514d117b6c6fd07a9102b5efe710a32af4eeacae2cb3b1dec0
			35b9593b48b9d3ca4c13d245d5f04169b0b1
		`,
		wantVersion: 57,
		wantRest:    []rlp.RawValue{{0x06}, {0xC2, 0x07, 0x08}, {0x81, 0xFA}},
	},
}

func TestHandshakeForwardCompatibility(t *testing.T) {
	var (
		keyA, _       = crypto.HexToECDSA("49a7b37aa6f6645917e7b807e9d1c00d4fa71f18343b0d4122a4d2df64dd6fee")
		keyB, _       = crypto.HexToECDSA("b71c71a67e1177ad4e901695e1b4b9ee17ae16c6668d313eac2f96dbcda3f291")
		pubA          = crypto.FromECDSAPub(&keyA.PublicKey)[1:]
		pubB          = crypto.FromECDSAPub(&keyB.PublicKey)[1:]
		ephA, _       = crypto.HexToECDSA("869d6ecf5211f1cc60418a13b9d870b22959d0c16f02bec714c960dd2298a32d")
		ephB, _       = crypto.HexToECDSA("e238eb8e04fee6511ab04c6dd3c89ce097b11f25d584863ac2b6d5b35b1847e4")
		ephPubA       = crypto.FromECDSAPub(&ephA.PublicKey)[1:]
		ephPubB       = crypto.FromECDSAPub(&ephB.PublicKey)[1:]
		nonceA        = unhex("7e968bba13b6c50e2c4cd7f241cc0d64d1ac25c7f5952df231ac6a2bda8ee5d6")
		nonceB        = unhex("559aead08264d5795d3909718cdd05abd49572e84fe55590eef31a88a08fdffd")
		_, _, _, _    = pubA, pubB, ephPubA, ephPubB
		authSignature = unhex("299ca6acfd35e3d72d8ba3d1e2b60b5561d5af5218eb5bc182045769eb4226910a301acae3b369fffc4a4899d6b02531e89fd4fe36a2cf0d93607ba470b50f7800")
		_             = authSignature
	)
	makeAuth := func(test handshakeAuthTest) *authMsgV4 {
		msg := &authMsgV4{Version: test.wantVersion, Rest: test.wantRest, gotPlain: test.isPlain}
		copy(msg.Signature[:], authSignature)
		copy(msg.InitiatorPubkey[:], pubA)
		copy(msg.Nonce[:], nonceA)
		return msg
	}
	makeAck := func(test handshakeAckTest) *authRespV4 {
		msg := &authRespV4{Version: test.wantVersion, Rest: test.wantRest}
		copy(msg.RandomPubkey[:], ephPubB)
		copy(msg.Nonce[:], nonceB)
		return msg
	}

	// check auth msg parsing
	for _, test := range eip8HandshakeAuthTests {
		r := bytes.NewReader(unhex(test.input))
		msg := new(authMsgV4)
		ciphertext, err := readHandshakeMsg(msg, encAuthMsgLen, keyB, r)
		if err != nil {
			t.Errorf("error for input %x:\n  %v", unhex(test.input), err)
			continue
		}
		if !bytes.Equal(ciphertext, unhex(test.input)) {
			t.Errorf("wrong ciphertext for input %x:\n  %x", unhex(test.input), ciphertext)
		}
		want := makeAuth(test)
		if !reflect.DeepEqual(msg, want) {
			t.Errorf("wrong msg for input %x:\ngot %s\nwant %s", unhex(test.input), spew.Sdump(msg), spew.Sdump(want))
		}
	}

	// check auth resp parsing
	for _, test := range eip8HandshakeRespTests {
		input := unhex(test.input)
		r := bytes.NewReader(input)
		msg := new(authRespV4)
		ciphertext, err := readHandshakeMsg(msg, encAuthRespLen, keyA, r)
		if err != nil {
			t.Errorf("error for input %x:\n  %v", input, err)
			continue
		}
		if !bytes.Equal(ciphertext, input) {
			t.Errorf("wrong ciphertext for input %x:\n  %x", input, err)
		}
		want := makeAck(test)
		if !reflect.DeepEqual(msg, want) {
			t.Errorf("wrong msg for input %x:\ngot %s\nwant %s", input, spew.Sdump(msg), spew.Sdump(want))
		}
	}

	// check derivation for (Auth₂, Ack₂) on recipient side
	var (
		hs = &encHandshake{
			initiator:     false,
			respNonce:     nonceB,
			randomPrivKey: ecies.ImportECDSA(ephB),
		}
		authCiphertext     = unhex(eip8HandshakeAuthTests[1].input)
		authRespCiphertext = unhex(eip8HandshakeRespTests[1].input)
		authMsg            = makeAuth(eip8HandshakeAuthTests[1])
		wantAES            = unhex("80e8632c05fed6fc2a13b0f8d31a3cf645366239170ea067065aba8e28bac487")
		wantMAC            = unhex("2ea74ec5dae199227dff1af715362700e989d889d7a493cb0639691efb8e5f98")
		wantFooIngressHash = unhex("0c7ec6340062cc46f5e9f1e3cf86f8c8c403c5a0964f5df0ebd34a75ddc86db5")
	)
	if err := hs.handleAuthMsg(authMsg, keyB); err != nil {
		t.Fatalf("handleAuthMsg: %v", err)
	}
	derived, err := hs.secrets(authCiphertext, authRespCiphertext)
	if err != nil {
		t.Fatalf("secrets: %v", err)
	}
	if !bytes.Equal(derived.AES, wantAES) {
		t.Errorf("aes-secret mismatch:\ngot %x\nwant %x", derived.AES, wantAES)
	}
	if !bytes.Equal(derived.MAC, wantMAC) {
		t.Errorf("mac-secret mismatch:\ngot %x\nwant %x", derived.MAC, wantMAC)
	}
	io.WriteString(derived.IngressMAC, "foo")
	fooIngressHash := derived.IngressMAC.Sum(nil)
	if !bytes.Equal(fooIngressHash, wantFooIngressHash) {
		t.Errorf("ingress-mac('foo') mismatch:\ngot %x\nwant %x", fooIngressHash, wantFooIngressHash)
	}
}

// tcpPipe creates an in process full duplex pipe based on a localhost TCP socket
func tcpPipe() (net.Conn, net.Conn, error) {
	l, err := net.Listen("tcp", "127.0.0.1:0")
	if err != nil {
		return nil, nil, err
	}
	defer l.Close()

	var aconn net.Conn
	aerr := make(chan error, 1)
	go func() {
		var err error
		aconn, err = l.Accept()
		aerr <- err
	}()

	dconn, err := net.Dial("tcp", l.Addr().String())
	if err != nil {
		<-aerr
		return nil, nil, err
	}
	if err := <-aerr; err != nil {
		dconn.Close()
		return nil, nil, err
	}
	return aconn, dconn, nil
}<|MERGE_RESOLUTION|>--- conflicted
+++ resolved
@@ -160,11 +160,7 @@
 		wg sync.WaitGroup
 	)
 
-<<<<<<< HEAD
-	fd0, fd1, err := tcpPipe()
-=======
 	fd0, fd1, err := pipes.TCPPipe()
->>>>>>> 37685930
 	if err != nil {
 		t.Fatal(err)
 	}
@@ -605,32 +601,4 @@
 	if !bytes.Equal(fooIngressHash, wantFooIngressHash) {
 		t.Errorf("ingress-mac('foo') mismatch:\ngot %x\nwant %x", fooIngressHash, wantFooIngressHash)
 	}
-}
-
-// tcpPipe creates an in process full duplex pipe based on a localhost TCP socket
-func tcpPipe() (net.Conn, net.Conn, error) {
-	l, err := net.Listen("tcp", "127.0.0.1:0")
-	if err != nil {
-		return nil, nil, err
-	}
-	defer l.Close()
-
-	var aconn net.Conn
-	aerr := make(chan error, 1)
-	go func() {
-		var err error
-		aconn, err = l.Accept()
-		aerr <- err
-	}()
-
-	dconn, err := net.Dial("tcp", l.Addr().String())
-	if err != nil {
-		<-aerr
-		return nil, nil, err
-	}
-	if err := <-aerr; err != nil {
-		dconn.Close()
-		return nil, nil, err
-	}
-	return aconn, dconn, nil
 }