--- conflicted
+++ resolved
@@ -247,11 +247,7 @@
 
 	// ensure there's a bond with the test node,
 	// findnode won't be accepted otherwise.
-<<<<<<< HEAD
-	test.table.db.updateBondTime(PubkeyID(&test.remotekey.PublicKey), time.Now())
-=======
 	test.table.db.updateLastPongReceived(PubkeyID(&test.remotekey.PublicKey), time.Now())
->>>>>>> 37685930
 
 	// check that closest neighbors are returned.
 	test.packetIn(nil, findnodePacket, &findnode{Target: testTarget, Expiration: futureExp})
