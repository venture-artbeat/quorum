--- conflicted
+++ resolved
@@ -81,20 +81,13 @@
 
 	// connect nodes in a ring
 	// spawn separate thread to avoid deadlock in the event listeners
-<<<<<<< HEAD
-=======
 	connectErr := make(chan error, 1)
->>>>>>> d62e9b28
 	go func() {
 		for i, id := range ids {
 			peerID := ids[(i+1)%len(ids)]
 			if err := network.Connect(id, peerID); err != nil {
-<<<<<<< HEAD
-				t.Fatal(err)
-=======
 				connectErr <- err
 				return
->>>>>>> d62e9b28
 			}
 		}
 	}()
@@ -109,16 +102,10 @@
 		select {
 		case <-ctx.Done():
 			t.Fatal(ctx.Err())
-<<<<<<< HEAD
-		case ev := <-evC:
-			if ev.Type == EventTypeConn && !ev.Control {
-
-=======
 		case err := <-connectErr:
 			t.Fatal(err)
 		case ev := <-evC:
 			if ev.Type == EventTypeConn && !ev.Control {
->>>>>>> d62e9b28
 				// fail on any disconnect
 				if !ev.Conn.Up {
 					t.Fatalf("unexpected disconnect: %v -> %v", ev.Conn.One, ev.Conn.Other)
@@ -774,43 +761,22 @@
 }
 
 func TestNode_UnmarshalJSON(t *testing.T) {
-<<<<<<< HEAD
-	t.Run(
-		"test unmarshal of Node up field",
-		func(t *testing.T) {
-			runNodeUnmarshalJSON(t, casesNodeUnmarshalJSONUpField())
-		},
-	)
-	t.Run(
-		"test unmarshal of Node Config field",
-		func(t *testing.T) {
-			runNodeUnmarshalJSON(t, casesNodeUnmarshalJSONConfigField())
-		},
-	)
-=======
 	t.Run("up_field", func(t *testing.T) {
 		runNodeUnmarshalJSON(t, casesNodeUnmarshalJSONUpField())
 	})
 	t.Run("config_field", func(t *testing.T) {
 		runNodeUnmarshalJSON(t, casesNodeUnmarshalJSONConfigField())
 	})
->>>>>>> d62e9b28
 }
 
 func runNodeUnmarshalJSON(t *testing.T, tests []nodeUnmarshalTestCase) {
 	t.Helper()
 	for _, tt := range tests {
 		t.Run(tt.name, func(t *testing.T) {
-<<<<<<< HEAD
-			var got Node
-			if err := got.UnmarshalJSON([]byte(tt.marshaled)); err != nil {
-				expectErrorMessageToContain(t, err, tt.wantErr)
-=======
 			var got *Node
 			if err := json.Unmarshal([]byte(tt.marshaled), &got); err != nil {
 				expectErrorMessageToContain(t, err, tt.wantErr)
 				got = nil
->>>>>>> d62e9b28
 			}
 			expectNodeEquality(t, got, tt.want)
 		})
@@ -820,11 +786,7 @@
 type nodeUnmarshalTestCase struct {
 	name      string
 	marshaled string
-<<<<<<< HEAD
-	want      Node
-=======
 	want      *Node
->>>>>>> d62e9b28
 	wantErr   string
 }
 
@@ -848,11 +810,7 @@
 	}
 }
 
-<<<<<<< HEAD
-func expectNodeEquality(t *testing.T, got Node, want Node) {
-=======
 func expectNodeEquality(t *testing.T, got, want *Node) {
->>>>>>> d62e9b28
 	t.Helper()
 	if !reflect.DeepEqual(got, want) {
 		t.Errorf("Node.UnmarshalJSON() = %v, want %v", got, want)
@@ -864,35 +822,17 @@
 		{
 			name:      "empty json",
 			marshaled: "{}",
-<<<<<<< HEAD
-			want: Node{
-				up: false,
-			},
-=======
 			want:      newNode(nil, nil, false),
->>>>>>> d62e9b28
 		},
 		{
 			name:      "a stopped node",
 			marshaled: "{\"up\": false}",
-<<<<<<< HEAD
-			want: Node{
-				up: false,
-			},
-=======
 			want:      newNode(nil, nil, false),
->>>>>>> d62e9b28
 		},
 		{
 			name:      "a running node",
 			marshaled: "{\"up\": true}",
-<<<<<<< HEAD
-			want: Node{
-				up: true,
-			},
-=======
 			want:      newNode(nil, nil, true),
->>>>>>> d62e9b28
 		},
 		{
 			name:      "invalid JSON value on valid key",
@@ -919,39 +859,17 @@
 		{
 			name:      "Config field is omitted",
 			marshaled: "{}",
-<<<<<<< HEAD
-			want: Node{
-				Config: nil,
-			},
-		},
-		{
-			name:      "Config field is nil",
-			marshaled: "{\"config\": nil}",
-			want: Node{
-				Config: nil,
-			},
-=======
 			want:      newNode(nil, nil, false),
 		},
 		{
 			name:      "Config field is nil",
 			marshaled: "{\"config\": null}",
 			want:      newNode(nil, nil, false),
->>>>>>> d62e9b28
 		},
 		{
 			name:      "a non default Config field",
 			marshaled: "{\"config\":{\"name\":\"node_ecdd0\",\"port\":44665}}",
-<<<<<<< HEAD
-			want: Node{
-				Config: &adapters.NodeConfig{
-					Name: "node_ecdd0",
-					Port: 44665,
-				},
-			},
-=======
 			want:      newNode(nil, &adapters.NodeConfig{Name: "node_ecdd0", Port: 44665}, false),
->>>>>>> d62e9b28
 		},
 	}
 }