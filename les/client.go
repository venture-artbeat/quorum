--- conflicted
+++ resolved
@@ -72,9 +72,8 @@
 	accountManager *accounts.Manager
 	netRPCService  *ethapi.PublicNetAPI
 
-<<<<<<< HEAD
 	p2pServer *p2p.Server
-=======
+
 	// Quorum - Multitenancy
 	// contractAuthzProvider is set after node starts instead in New()
 	contractAuthzProvider multitenancy.ContractAuthorizationProvider
@@ -85,7 +84,6 @@
 // Set the decision manager for multitenancy support
 func (s *LightEthereum) SetContractAuthorizationManager(dm multitenancy.ContractAuthorizationProvider) {
 	s.contractAuthzProvider = dm
->>>>>>> 007479de
 }
 
 // New creates an instance of the light client.
@@ -117,13 +115,8 @@
 		peers:          peers,
 		eventMux:       stack.EventMux(),
 		reqDist:        newRequestDistributor(peers, &mclock.System{}),
-<<<<<<< HEAD
 		accountManager: stack.AccountManager(),
 		engine:         eth.CreateConsensusEngine(stack, chainConfig, &config.Ethash, nil, false, chainDb),
-=======
-		accountManager: ctx.AccountManager,
-		engine:         eth.CreateConsensusEngine(ctx, chainConfig, config, nil, false, chainDb),
->>>>>>> 007479de
 		bloomRequests:  make(chan chan *bloombits.Retrieval),
 		bloomIndexer:   eth.NewBloomIndexer(chainDb, params.BloomBitsBlocksClient, params.HelperTrieConfirmations),
 		valueTracker:   lpc.NewValueTracker(lespayDb, &mclock.System{}, requestList, time.Minute, 1/float64(time.Hour), 1/float64(time.Hour*100), 1/float64(time.Hour*1000)),
