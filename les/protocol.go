--- conflicted
+++ resolved
@@ -234,10 +234,4 @@
 // CodeData is the network response packet for a node data retrieval.
 type CodeData []struct {
 	Value []byte
-<<<<<<< HEAD
-}
-
-type proofsData [][]rlp.RawValue
-=======
-}
->>>>>>> d62e9b28
+}