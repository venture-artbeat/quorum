--- conflicted
+++ resolved
@@ -43,26 +43,30 @@
 // Hash represents the 32 byte Keccak256 hash of arbitrary data.
 type Hash [HashLength]byte
 
-<<<<<<< HEAD
-=======
 // BytesToHash sets b to hash.
 // If b is larger than len(h), b will be cropped from the left.
->>>>>>> 37685930
 func BytesToHash(b []byte) Hash {
 	var h Hash
 	h.SetBytes(b)
 	return h
 }
-<<<<<<< HEAD
-func StringToHash(s string) Hash { return BytesToHash([]byte(s)) } // dep: Istanbul
-func BigToHash(b *big.Int) Hash  { return BytesToHash(b.Bytes()) }
-func HexToHash(s string) Hash    { return BytesToHash(FromHex(s)) }
-
-// Get the string representation of the underlying hash
-func (h Hash) Str() string   { return string(h[:]) }
+
+// BigToHash sets byte representation of b to hash.
+// If b is larger than len(h), b will be cropped from the left.
+func BigToHash(b *big.Int) Hash { return BytesToHash(b.Bytes()) }
+
+// HexToHash sets byte representation of s to hash.
+// If b is larger than len(h), b will be cropped from the left.
+func HexToHash(s string) Hash { return BytesToHash(FromHex(s)) }
+
+// Bytes gets the byte representation of the underlying hash.
 func (h Hash) Bytes() []byte { return h[:] }
+
+// Big converts a hash to a big integer.
 func (h Hash) Big() *big.Int { return new(big.Int).SetBytes(h[:]) }
-func (h Hash) Hex() string   { return hexutil.Encode(h[:]) }
+
+// Hex converts a hash to a hex string.
+func (h Hash) Hex() string { return hexutil.Encode(h[:]) }
 
 // TerminalString implements log.TerminalStringer, formatting a string for console
 // output during logging.
@@ -70,37 +74,10 @@
 	return fmt.Sprintf("%x…%x", h[:3], h[29:])
 }
 
-=======
-
-// BigToHash sets byte representation of b to hash.
-// If b is larger than len(h), b will be cropped from the left.
-func BigToHash(b *big.Int) Hash { return BytesToHash(b.Bytes()) }
-
-// HexToHash sets byte representation of s to hash.
-// If b is larger than len(h), b will be cropped from the left.
-func HexToHash(s string) Hash { return BytesToHash(FromHex(s)) }
-
-// Bytes gets the byte representation of the underlying hash.
-func (h Hash) Bytes() []byte { return h[:] }
-
-// Big converts a hash to a big integer.
-func (h Hash) Big() *big.Int { return new(big.Int).SetBytes(h[:]) }
-
-// Hex converts a hash to a hex string.
-func (h Hash) Hex() string { return hexutil.Encode(h[:]) }
-
-// TerminalString implements log.TerminalStringer, formatting a string for console
-// output during logging.
-func (h Hash) TerminalString() string {
-	return fmt.Sprintf("%x…%x", h[:3], h[29:])
-}
-
->>>>>>> 37685930
 // String implements the stringer interface and is used also by the logger when
 // doing full logging into a file.
 func (h Hash) String() string {
 	return h.Hex()
-<<<<<<< HEAD
 }
 
 // Format implements fmt.Formatter, forcing the byte slice to be formatted as is,
@@ -114,21 +91,6 @@
 	return hexutil.UnmarshalFixedText("Hash", input, h[:])
 }
 
-=======
-}
-
-// Format implements fmt.Formatter, forcing the byte slice to be formatted as is,
-// without going through the stringer interface used for logging.
-func (h Hash) Format(s fmt.State, c rune) {
-	fmt.Fprintf(s, "%"+string(c), h[:])
-}
-
-// UnmarshalText parses a hash in hex syntax.
-func (h *Hash) UnmarshalText(input []byte) error {
-	return hexutil.UnmarshalFixedText("Hash", input, h[:])
-}
-
->>>>>>> 37685930
 // UnmarshalJSON parses a hash in hex syntax.
 func (h *Hash) UnmarshalJSON(input []byte) error {
 	return hexutil.UnmarshalFixedJSON(hashT, input, h[:])
@@ -139,12 +101,8 @@
 	return hexutil.Bytes(h[:]).MarshalText()
 }
 
-<<<<<<< HEAD
-// Sets the hash to the value of b. If b is larger than len(h), 'b' will be cropped (from the left).
-=======
 // SetBytes sets the hash to the value of b.
 // If b is larger than len(h), b will be cropped from the left.
->>>>>>> 37685930
 func (h *Hash) SetBytes(b []byte) {
 	if len(b) > len(h) {
 		b = b[len(b)-HashLength:]
@@ -153,19 +111,6 @@
 	copy(h[HashLength-len(b):], b)
 }
 
-<<<<<<< HEAD
-// Set string `s` to h. If s is larger than len(h) s will be cropped (from left) to fit.
-func (h *Hash) SetString(s string) { h.SetBytes([]byte(s)) }
-
-// Sets h to other
-func (h *Hash) Set(other Hash) {
-	for i, v := range other {
-		h[i] = v
-	}
-}
-
-=======
->>>>>>> 37685930
 // Generate implements testing/quick.Generator.
 func (h Hash) Generate(rand *rand.Rand, size int) reflect.Value {
 	m := rand.Intn(len(h))
@@ -188,39 +133,18 @@
 	return []byte(hex.EncodeToString(h[:])), nil
 }
 
-// UnprefixedHash allows marshaling a Hash without 0x prefix.
-type UnprefixedHash Hash
-
-// UnmarshalText decodes the hash from hex. The 0x prefix is optional.
-func (h *UnprefixedHash) UnmarshalText(input []byte) error {
-	return hexutil.UnmarshalFixedUnprefixedText("UnprefixedHash", input, h[:])
-}
-
-// MarshalText encodes the hash as hex.
-func (h UnprefixedHash) MarshalText() ([]byte, error) {
-	return []byte(hex.EncodeToString(h[:])), nil
-}
-
 /////////// Address
 
 // Address represents the 20 byte address of an Ethereum account.
 type Address [AddressLength]byte
 
-<<<<<<< HEAD
-=======
 // BytesToAddress returns Address with value b.
 // If b is larger than len(h), b will be cropped from the left.
->>>>>>> 37685930
 func BytesToAddress(b []byte) Address {
 	var a Address
 	a.SetBytes(b)
 	return a
 }
-<<<<<<< HEAD
-func StringToAddress(s string) Address { return BytesToAddress([]byte(s)) } // dep: Istanbul
-func BigToAddress(b *big.Int) Address  { return BytesToAddress(b.Bytes()) }
-func HexToAddress(s string) Address    { return BytesToAddress(FromHex(s)) }
-=======
 
 // BigToAddress returns Address with byte values of b.
 // If b is larger than len(h), b will be cropped from the left.
@@ -229,7 +153,6 @@
 // HexToAddress returns Address with byte values of s.
 // If s is larger than len(h), s will be cropped from the left.
 func HexToAddress(s string) Address { return BytesToAddress(FromHex(s)) }
->>>>>>> 37685930
 
 // IsHexAddress verifies whether a string can represent a valid hex-encoded
 // Ethereum address or not.
@@ -242,9 +165,12 @@
 
 // Bytes gets the string representation of the underlying address.
 func (a Address) Bytes() []byte { return a[:] }
-<<<<<<< HEAD
+
+// Big converts an address to a big integer.
 func (a Address) Big() *big.Int { return new(big.Int).SetBytes(a[:]) }
-func (a Address) Hash() Hash    { return BytesToHash(a[:]) }
+
+// Hash converts an address to a hash by left-padding it with zeros.
+func (a Address) Hash() Hash { return BytesToHash(a[:]) }
 
 // Hex returns an EIP55-compliant hex string representation of the address.
 func (a Address) Hex() string {
@@ -268,47 +194,6 @@
 	return "0x" + string(result)
 }
 
-// String implements the stringer interface and is used also by the logger.
-func (a Address) String() string {
-	return a.Hex()
-}
-
-// Format implements fmt.Formatter, forcing the byte slice to be formatted as is,
-// without going through the stringer interface used for logging.
-func (a Address) Format(s fmt.State, c rune) {
-	fmt.Fprintf(s, "%"+string(c), a[:])
-}
-=======
->>>>>>> 37685930
-
-// Big converts an address to a big integer.
-func (a Address) Big() *big.Int { return new(big.Int).SetBytes(a[:]) }
-
-// Hash converts an address to a hash by left-padding it with zeros.
-func (a Address) Hash() Hash { return BytesToHash(a[:]) }
-
-// Hex returns an EIP55-compliant hex string representation of the address.
-func (a Address) Hex() string {
-	unchecksummed := hex.EncodeToString(a[:])
-	sha := sha3.NewKeccak256()
-	sha.Write([]byte(unchecksummed))
-	hash := sha.Sum(nil)
-
-	result := []byte(unchecksummed)
-	for i := 0; i < len(result); i++ {
-		hashByte := hash[i/2]
-		if i%2 == 0 {
-			hashByte = hashByte >> 4
-		} else {
-			hashByte &= 0xf
-		}
-		if result[i] > '9' && hashByte > 7 {
-			result[i] -= 32
-		}
-	}
-	return "0x" + string(result)
-}
-
 // String implements fmt.Stringer.
 func (a Address) String() string {
 	return a.Hex()
@@ -339,40 +224,18 @@
 	return hexutil.UnmarshalFixedText("Address", input, a[:])
 }
 
-<<<<<<< HEAD
-// MarshalText returns the hex representation of a.
-func (a Address) MarshalText() ([]byte, error) {
-	return hexutil.Bytes(a[:]).MarshalText()
-}
-
-// UnmarshalText parses a hash in hex syntax.
-func (a *Address) UnmarshalText(input []byte) error {
-	return hexutil.UnmarshalFixedText("Address", input, a[:])
-}
-
 // UnmarshalJSON parses a hash in hex syntax.
 func (a *Address) UnmarshalJSON(input []byte) error {
 	return hexutil.UnmarshalFixedJSON(addressT, input, a[:])
 }
 
-// UnprefixedHash allows marshaling an Address without 0x prefix.
-type UnprefixedAddress Address
-
-=======
-// UnmarshalJSON parses a hash in hex syntax.
-func (a *Address) UnmarshalJSON(input []byte) error {
-	return hexutil.UnmarshalFixedJSON(addressT, input, a[:])
-}
-
 // UnprefixedAddress allows marshaling an Address without 0x prefix.
 type UnprefixedAddress Address
 
->>>>>>> 37685930
 // UnmarshalText decodes the address from hex. The 0x prefix is optional.
 func (a *UnprefixedAddress) UnmarshalText(input []byte) error {
 	return hexutil.UnmarshalFixedUnprefixedText("UnprefixedAddress", input, a[:])
 }
-<<<<<<< HEAD
 
 // MarshalText encodes the address as hex.
 func (a UnprefixedAddress) MarshalText() ([]byte, error) {
@@ -391,26 +254,6 @@
 	return MixedcaseAddress{addr: addr, original: addr.Hex()}
 }
 
-=======
-
-// MarshalText encodes the address as hex.
-func (a UnprefixedAddress) MarshalText() ([]byte, error) {
-	return []byte(hex.EncodeToString(a[:])), nil
-}
-
-// MixedcaseAddress retains the original string, which may or may not be
-// correctly checksummed
-type MixedcaseAddress struct {
-	addr     Address
-	original string
-}
-
-// NewMixedcaseAddress constructor (mainly for testing)
-func NewMixedcaseAddress(addr Address) MixedcaseAddress {
-	return MixedcaseAddress{addr: addr, original: addr.Hex()}
-}
-
->>>>>>> 37685930
 // NewMixedcaseAddressFromString is mainly meant for unit-testing
 func NewMixedcaseAddressFromString(hexaddr string) (*MixedcaseAddress, error) {
 	if !IsHexAddress(hexaddr) {
