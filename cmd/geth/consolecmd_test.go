--- conflicted
+++ resolved
@@ -34,7 +34,7 @@
 const (
 	ipcAPIs  = "admin:1.0 debug:1.0 eth:1.0 istanbul:1.0 miner:1.0 net:1.0 personal:1.0 rpc:1.0 shh:1.0 txpool:1.0 web3:1.0"
 	httpAPIs = "eth:1.0 net:1.0 rpc:1.0 web3:1.0"
-	nodeKey  = "b68c0338aa4b266bf38ebe84c6199ae9fac8b29f32998b3ed2fbeafebe8d65c9"
+	nodeKey = "b68c0338aa4b266bf38ebe84c6199ae9fac8b29f32998b3ed2fbeafebe8d65c9"
 )
 
 var genesis = `{
@@ -85,12 +85,8 @@
 	geth.SetTemplateFunc("goos", func() string { return runtime.GOOS })
 	geth.SetTemplateFunc("goarch", func() string { return runtime.GOARCH })
 	geth.SetTemplateFunc("gover", runtime.Version)
-<<<<<<< HEAD
-	geth.SetTemplateFunc("gethver", func() string { return params.VersionWithMeta })
-=======
 	geth.SetTemplateFunc("gethver", func() string { return params.Version })
 	geth.SetTemplateFunc("quorumver", func() string { return params.QuorumVersion })
->>>>>>> bb026103
 	geth.SetTemplateFunc("niltime", func() string { return time.Unix(0, 0).Format(time.RFC1123) })
 	geth.SetTemplateFunc("apis", func() string { return ipcAPIs })
 
@@ -183,12 +179,8 @@
 	attach.SetTemplateFunc("goos", func() string { return runtime.GOOS })
 	attach.SetTemplateFunc("goarch", func() string { return runtime.GOARCH })
 	attach.SetTemplateFunc("gover", runtime.Version)
-<<<<<<< HEAD
-	attach.SetTemplateFunc("gethver", func() string { return params.VersionWithMeta })
-=======
 	attach.SetTemplateFunc("gethver", func() string { return params.Version })
 	attach.SetTemplateFunc("quorumver", func() string { return params.QuorumVersion })
->>>>>>> bb026103
 	attach.SetTemplateFunc("etherbase", func() string { return geth.Etherbase })
 	attach.SetTemplateFunc("niltime", func() string { return time.Unix(0, 0).Format(time.RFC1123) })
 	attach.SetTemplateFunc("ipc", func() bool { return strings.HasPrefix(endpoint, "ipc") })
