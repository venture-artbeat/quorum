// Copyright 2019 The go-ethereum Authors
// This file is part of go-ethereum.
//
// go-ethereum is free software: you can redistribute it and/or modify
// it under the terms of the GNU General Public License as published by
// the Free Software Foundation, either version 3 of the License, or
// (at your option) any later version.
//
// go-ethereum is distributed in the hope that it will be useful,
// but WITHOUT ANY WARRANTY; without even the implied warranty of
// MERCHANTABILITY or FITNESS FOR A PARTICULAR PURPOSE. See the
// GNU General Public License for more details.
//
// You should have received a copy of the GNU General Public License
// along with go-ethereum. If not, see <http://www.gnu.org/licenses/>.

package main

import (
	"bytes"
	"context"
	"fmt"
	"math/big"
	"os"
	"os/signal"
	"strings"
	"time"

	"github.com/ethereum/go-ethereum/cmd/utils"
	"github.com/ethereum/go-ethereum/common"
	"github.com/ethereum/go-ethereum/common/hexutil"
	"github.com/ethereum/go-ethereum/common/math"
	"github.com/ethereum/go-ethereum/consensus"
	"github.com/ethereum/go-ethereum/consensus/ethash"
	"github.com/ethereum/go-ethereum/consensus/misc"
	"github.com/ethereum/go-ethereum/core"
	"github.com/ethereum/go-ethereum/core/rawdb"
	"github.com/ethereum/go-ethereum/core/state"
	"github.com/ethereum/go-ethereum/core/types"
	"github.com/ethereum/go-ethereum/core/vm"
	"github.com/ethereum/go-ethereum/crypto"
	"github.com/ethereum/go-ethereum/ethdb"
	"github.com/ethereum/go-ethereum/log"
	"github.com/ethereum/go-ethereum/node"
	"github.com/ethereum/go-ethereum/params"
	"github.com/ethereum/go-ethereum/rlp"
	"github.com/ethereum/go-ethereum/rpc"
	"github.com/ethereum/go-ethereum/trie"

	cli "gopkg.in/urfave/cli.v1"
)

var (
	rpcPortFlag = cli.IntFlag{
		Name:  "rpcport",
		Usage: "HTTP-RPC server listening port",
		Value: node.DefaultHTTPPort,
	}
	retestethCommand = cli.Command{
		Action:      utils.MigrateFlags(retesteth),
		Name:        "retesteth",
		Usage:       "Launches geth in retesteth mode",
		ArgsUsage:   "",
		Flags:       []cli.Flag{rpcPortFlag},
		Category:    "MISCELLANEOUS COMMANDS",
		Description: `Launches geth in retesteth mode (no database, no network, only retesteth RPC interface)`,
	}
)

type RetestethTestAPI interface {
	SetChainParams(ctx context.Context, chainParams ChainParams) (bool, error)
	MineBlocks(ctx context.Context, number uint64) (bool, error)
	ModifyTimestamp(ctx context.Context, interval uint64) (bool, error)
	ImportRawBlock(ctx context.Context, rawBlock hexutil.Bytes) (common.Hash, error)
	RewindToBlock(ctx context.Context, number uint64) (bool, error)
	GetLogHash(ctx context.Context, txHash common.Hash) (common.Hash, error)
}

type RetestethEthAPI interface {
	SendRawTransaction(ctx context.Context, rawTx hexutil.Bytes) (common.Hash, error)
	BlockNumber(ctx context.Context) (uint64, error)
	GetBlockByNumber(ctx context.Context, blockNr math.HexOrDecimal64, fullTx bool) (map[string]interface{}, error)
	GetBlockByHash(ctx context.Context, blockHash common.Hash, fullTx bool) (map[string]interface{}, error)
	GetBalance(ctx context.Context, address common.Address, blockNr math.HexOrDecimal64) (*math.HexOrDecimal256, error)
	GetCode(ctx context.Context, address common.Address, blockNr math.HexOrDecimal64) (hexutil.Bytes, error)
	GetTransactionCount(ctx context.Context, address common.Address, blockNr math.HexOrDecimal64) (uint64, error)
}

type RetestethDebugAPI interface {
	AccountRange(ctx context.Context,
		blockHashOrNumber *math.HexOrDecimal256, txIndex uint64,
		addressHash *math.HexOrDecimal256, maxResults uint64,
	) (AccountRangeResult, error)
	StorageRangeAt(ctx context.Context,
		blockHashOrNumber *math.HexOrDecimal256, txIndex uint64,
		address common.Address,
		begin *math.HexOrDecimal256, maxResults uint64,
	) (StorageRangeResult, error)
}

type RetestWeb3API interface {
	ClientVersion(ctx context.Context) (string, error)
}

type RetestethAPI struct {
	ethDb         ethdb.Database
	db            state.Database
	chainConfig   *params.ChainConfig
	author        common.Address
	extraData     []byte
	genesisHash   common.Hash
	engine        *NoRewardEngine
	blockchain    *core.BlockChain
	txMap         map[common.Address]map[uint64]*types.Transaction // Sender -> Nonce -> Transaction
	txSenders     map[common.Address]struct{}                      // Set of transaction senders
	blockInterval uint64
}

type ChainParams struct {
	SealEngine string                            `json:"sealEngine"`
	Params     CParamsParams                     `json:"params"`
	Genesis    CParamsGenesis                    `json:"genesis"`
	Accounts   map[common.Address]CParamsAccount `json:"accounts"`
}

type CParamsParams struct {
	AccountStartNonce          math.HexOrDecimal64   `json:"accountStartNonce"`
	HomesteadForkBlock         *math.HexOrDecimal64  `json:"homesteadForkBlock"`
	EIP150ForkBlock            *math.HexOrDecimal64  `json:"EIP150ForkBlock"`
	EIP158ForkBlock            *math.HexOrDecimal64  `json:"EIP158ForkBlock"`
	DaoHardforkBlock           *math.HexOrDecimal64  `json:"daoHardforkBlock"`
	ByzantiumForkBlock         *math.HexOrDecimal64  `json:"byzantiumForkBlock"`
	ConstantinopleForkBlock    *math.HexOrDecimal64  `json:"constantinopleForkBlock"`
	ConstantinopleFixForkBlock *math.HexOrDecimal64  `json:"constantinopleFixForkBlock"`
	IstanbulBlock              *math.HexOrDecimal64  `json:"istanbulForkBlock"`
	ChainID                    *math.HexOrDecimal256 `json:"chainID"`
	MaximumExtraDataSize       math.HexOrDecimal64   `json:"maximumExtraDataSize"`
	TieBreakingGas             bool                  `json:"tieBreakingGas"`
	MinGasLimit                math.HexOrDecimal64   `json:"minGasLimit"`
	MaxGasLimit                math.HexOrDecimal64   `json:"maxGasLimit"`
	GasLimitBoundDivisor       math.HexOrDecimal64   `json:"gasLimitBoundDivisor"`
	MinimumDifficulty          math.HexOrDecimal256  `json:"minimumDifficulty"`
	DifficultyBoundDivisor     math.HexOrDecimal256  `json:"difficultyBoundDivisor"`
	DurationLimit              math.HexOrDecimal256  `json:"durationLimit"`
	BlockReward                math.HexOrDecimal256  `json:"blockReward"`
	NetworkID                  math.HexOrDecimal256  `json:"networkID"`
}

type CParamsGenesis struct {
	Nonce      math.HexOrDecimal64   `json:"nonce"`
	Difficulty *math.HexOrDecimal256 `json:"difficulty"`
	MixHash    *math.HexOrDecimal256 `json:"mixHash"`
	Author     common.Address        `json:"author"`
	Timestamp  math.HexOrDecimal64   `json:"timestamp"`
	ParentHash common.Hash           `json:"parentHash"`
	ExtraData  hexutil.Bytes         `json:"extraData"`
	GasLimit   math.HexOrDecimal64   `json:"gasLimit"`
}

type CParamsAccount struct {
	Balance     *math.HexOrDecimal256 `json:"balance"`
	Precompiled *CPAccountPrecompiled `json:"precompiled"`
	Code        hexutil.Bytes         `json:"code"`
	Storage     map[string]string     `json:"storage"`
	Nonce       *math.HexOrDecimal64  `json:"nonce"`
}

type CPAccountPrecompiled struct {
	Name          string                `json:"name"`
	StartingBlock math.HexOrDecimal64   `json:"startingBlock"`
	Linear        *CPAPrecompiledLinear `json:"linear"`
}

type CPAPrecompiledLinear struct {
	Base uint64 `json:"base"`
	Word uint64 `json:"word"`
}

type AccountRangeResult struct {
	AddressMap map[common.Hash]common.Address `json:"addressMap"`
	NextKey    common.Hash                    `json:"nextKey"`
}

type StorageRangeResult struct {
	Complete bool                   `json:"complete"`
	Storage  map[common.Hash]SRItem `json:"storage"`
}

type SRItem struct {
	Key   string `json:"key"`
	Value string `json:"value"`
}

type NoRewardEngine struct {
	inner     consensus.Engine
	rewardsOn bool
}

func (sb *NoRewardEngine) Protocol() consensus.Protocol {
	return consensus.NorewardsProtocol
}

func (e *NoRewardEngine) Author(header *types.Header) (common.Address, error) {
	return e.inner.Author(header)
}

func (e *NoRewardEngine) VerifyHeader(chain consensus.ChainReader, header *types.Header, seal bool) error {
	return e.inner.VerifyHeader(chain, header, seal)
}

func (e *NoRewardEngine) VerifyHeaders(chain consensus.ChainReader, headers []*types.Header, seals []bool) (chan<- struct{}, <-chan error) {
	return e.inner.VerifyHeaders(chain, headers, seals)
}

func (e *NoRewardEngine) VerifyUncles(chain consensus.ChainReader, block *types.Block) error {
	return e.inner.VerifyUncles(chain, block)
}

func (e *NoRewardEngine) VerifySeal(chain consensus.ChainReader, header *types.Header) error {
	return e.inner.VerifySeal(chain, header)
}

func (e *NoRewardEngine) Prepare(chain consensus.ChainReader, header *types.Header) error {
	return e.inner.Prepare(chain, header)
}

func (e *NoRewardEngine) accumulateRewards(config *params.ChainConfig, state *state.StateDB, header *types.Header, uncles []*types.Header) {
	// Simply touch miner and uncle coinbase accounts
	reward := big.NewInt(0)
	for _, uncle := range uncles {
		state.AddBalance(uncle.Coinbase, reward)
	}
	state.AddBalance(header.Coinbase, reward)
}

func (e *NoRewardEngine) Finalize(chain consensus.ChainReader, header *types.Header, statedb *state.StateDB, txs []*types.Transaction,
	uncles []*types.Header) {
	if e.rewardsOn {
		e.inner.Finalize(chain, header, statedb, txs, uncles)
	} else {
		e.accumulateRewards(chain.Config(), statedb, header, uncles)
		header.Root = statedb.IntermediateRoot(chain.Config().IsEIP158(header.Number))
	}
}

func (e *NoRewardEngine) FinalizeAndAssemble(chain consensus.ChainReader, header *types.Header, statedb *state.StateDB, txs []*types.Transaction,
	uncles []*types.Header, receipts []*types.Receipt) (*types.Block, error) {
	if e.rewardsOn {
		return e.inner.FinalizeAndAssemble(chain, header, statedb, txs, uncles, receipts)
	} else {
		e.accumulateRewards(chain.Config(), statedb, header, uncles)
		header.Root = statedb.IntermediateRoot(chain.Config().IsEIP158(header.Number))

		// Header seems complete, assemble into a block and return
		return types.NewBlock(header, txs, uncles, receipts), nil
	}
}

func (e *NoRewardEngine) Seal(chain consensus.ChainReader, block *types.Block, results chan<- *types.Block, stop <-chan struct{}) error {
	return e.inner.Seal(chain, block, results, stop)
}

func (e *NoRewardEngine) SealHash(header *types.Header) common.Hash {
	return e.inner.SealHash(header)
}

func (e *NoRewardEngine) CalcDifficulty(chain consensus.ChainReader, time uint64, parent *types.Header) *big.Int {
	return e.inner.CalcDifficulty(chain, time, parent)
}

func (e *NoRewardEngine) APIs(chain consensus.ChainReader) []rpc.API {
	return e.inner.APIs(chain)
}

func (e *NoRewardEngine) Close() error {
	return e.inner.Close()
}

func (api *RetestethAPI) SetChainParams(ctx context.Context, chainParams ChainParams) (bool, error) {
	// Clean up
	if api.blockchain != nil {
		api.blockchain.Stop()
	}
	if api.engine != nil {
		api.engine.Close()
	}
	if api.ethDb != nil {
		api.ethDb.Close()
	}
	ethDb := rawdb.NewMemoryDatabase()
	accounts := make(core.GenesisAlloc)
	for address, account := range chainParams.Accounts {
		balance := big.NewInt(0)
		if account.Balance != nil {
			balance.Set((*big.Int)(account.Balance))
		}
		var nonce uint64
		if account.Nonce != nil {
			nonce = uint64(*account.Nonce)
		}
		if account.Precompiled == nil || account.Balance != nil {
			storage := make(map[common.Hash]common.Hash)
			for k, v := range account.Storage {
				storage[common.HexToHash(k)] = common.HexToHash(v)
			}
			accounts[address] = core.GenesisAccount{
				Balance: balance,
				Code:    account.Code,
				Nonce:   nonce,
				Storage: storage,
			}
		}
	}
	chainId := big.NewInt(1)
	if chainParams.Params.ChainID != nil {
		chainId.Set((*big.Int)(chainParams.Params.ChainID))
	}
	var (
		homesteadBlock      *big.Int
		daoForkBlock        *big.Int
		eip150Block         *big.Int
		eip155Block         *big.Int
		eip158Block         *big.Int
		byzantiumBlock      *big.Int
		constantinopleBlock *big.Int
		petersburgBlock     *big.Int
		istanbulBlock       *big.Int
	)
	if chainParams.Params.HomesteadForkBlock != nil {
		homesteadBlock = big.NewInt(int64(*chainParams.Params.HomesteadForkBlock))
	}
	if chainParams.Params.DaoHardforkBlock != nil {
		daoForkBlock = big.NewInt(int64(*chainParams.Params.DaoHardforkBlock))
	}
	if chainParams.Params.EIP150ForkBlock != nil {
		eip150Block = big.NewInt(int64(*chainParams.Params.EIP150ForkBlock))
	}
	if chainParams.Params.EIP158ForkBlock != nil {
		eip158Block = big.NewInt(int64(*chainParams.Params.EIP158ForkBlock))
		eip155Block = eip158Block
	}
	if chainParams.Params.ByzantiumForkBlock != nil {
		byzantiumBlock = big.NewInt(int64(*chainParams.Params.ByzantiumForkBlock))
	}
	if chainParams.Params.ConstantinopleForkBlock != nil {
		constantinopleBlock = big.NewInt(int64(*chainParams.Params.ConstantinopleForkBlock))
	}
	if chainParams.Params.ConstantinopleFixForkBlock != nil {
		petersburgBlock = big.NewInt(int64(*chainParams.Params.ConstantinopleFixForkBlock))
	}
	if constantinopleBlock != nil && petersburgBlock == nil {
		petersburgBlock = big.NewInt(100000000000)
	}
	if chainParams.Params.IstanbulBlock != nil {
		istanbulBlock = big.NewInt(int64(*chainParams.Params.IstanbulBlock))
	}

	genesis := &core.Genesis{
		Config: &params.ChainConfig{
			ChainID:             chainId,
			HomesteadBlock:      homesteadBlock,
			DAOForkBlock:        daoForkBlock,
			DAOForkSupport:      true,
			EIP150Block:         eip150Block,
			EIP155Block:         eip155Block,
			EIP158Block:         eip158Block,
			ByzantiumBlock:      byzantiumBlock,
			ConstantinopleBlock: constantinopleBlock,
			PetersburgBlock:     petersburgBlock,
			IstanbulBlock:       istanbulBlock,
		},
		Nonce:      uint64(chainParams.Genesis.Nonce),
		Timestamp:  uint64(chainParams.Genesis.Timestamp),
		ExtraData:  chainParams.Genesis.ExtraData,
		GasLimit:   uint64(chainParams.Genesis.GasLimit),
		Difficulty: big.NewInt(0).Set((*big.Int)(chainParams.Genesis.Difficulty)),
		Mixhash:    common.BigToHash((*big.Int)(chainParams.Genesis.MixHash)),
		Coinbase:   chainParams.Genesis.Author,
		ParentHash: chainParams.Genesis.ParentHash,
		Alloc:      accounts,
	}
	chainConfig, genesisHash, err := core.SetupGenesisBlock(ethDb, genesis)
	if err != nil {
		return false, err
	}
	fmt.Printf("Chain config: %v\n", chainConfig)

	var inner consensus.Engine
	switch chainParams.SealEngine {
	case "NoProof", "NoReward":
		inner = ethash.NewFaker()
	case "Ethash":
		inner = ethash.New(ethash.Config{
			CacheDir:         "ethash",
			CachesInMem:      2,
			CachesOnDisk:     3,
			CachesLockMmap:   false,
			DatasetsInMem:    1,
			DatasetsOnDisk:   2,
			DatasetsLockMmap: false,
		}, nil, false)
	default:
		return false, fmt.Errorf("unrecognised seal engine: %s", chainParams.SealEngine)
	}
	engine := &NoRewardEngine{inner: inner, rewardsOn: chainParams.SealEngine != "NoReward"}

	blockchain, err := core.NewBlockChain(ethDb, nil, chainConfig, engine, vm.Config{}, nil, nil)
	if err != nil {
		return false, err
	}

	api.chainConfig = chainConfig
	api.genesisHash = genesisHash
	api.author = chainParams.Genesis.Author
	api.extraData = chainParams.Genesis.ExtraData
	api.ethDb = ethDb
	api.engine = engine
	api.blockchain = blockchain
	api.db = state.NewDatabase(api.ethDb)
	api.txMap = make(map[common.Address]map[uint64]*types.Transaction)
	api.txSenders = make(map[common.Address]struct{})
	api.blockInterval = 0
	return true, nil
}

func (api *RetestethAPI) SendRawTransaction(ctx context.Context, rawTx hexutil.Bytes) (common.Hash, error) {
	tx := new(types.Transaction)
	if err := rlp.DecodeBytes(rawTx, tx); err != nil {
		// Return nil is not by mistake - some tests include sending transaction where gasLimit overflows uint64
		return common.Hash{}, nil
	}
	signer := types.MakeSigner(api.chainConfig, big.NewInt(int64(api.currentNumber())))
	sender, err := types.Sender(signer, tx)
	if err != nil {
		return common.Hash{}, err
	}
	if nonceMap, ok := api.txMap[sender]; ok {
		nonceMap[tx.Nonce()] = tx
	} else {
		nonceMap = make(map[uint64]*types.Transaction)
		nonceMap[tx.Nonce()] = tx
		api.txMap[sender] = nonceMap
	}
	api.txSenders[sender] = struct{}{}
	return tx.Hash(), nil
}

func (api *RetestethAPI) MineBlocks(ctx context.Context, number uint64) (bool, error) {
	for i := 0; i < int(number); i++ {
		if err := api.mineBlock(); err != nil {
			return false, err
		}
	}
	fmt.Printf("Mined %d blocks\n", number)
	return true, nil
}

func (api *RetestethAPI) currentNumber() uint64 {
	if current := api.blockchain.CurrentBlock(); current != nil {
		return current.NumberU64()
	}
	return 0
}

func (api *RetestethAPI) mineBlock() error {
	number := api.currentNumber()
	parentHash := rawdb.ReadCanonicalHash(api.ethDb, number)
	parent := rawdb.ReadBlock(api.ethDb, parentHash, number)
	var timestamp uint64
	if api.blockInterval == 0 {
		timestamp = uint64(time.Now().Unix())
	} else {
		timestamp = parent.Time() + api.blockInterval
	}
	gasLimit := core.CalcGasLimit(parent, 9223372036854775807, 9223372036854775807)
	header := &types.Header{
		ParentHash: parent.Hash(),
		Number:     big.NewInt(int64(number + 1)),
		GasLimit:   gasLimit,
		Extra:      api.extraData,
		Time:       timestamp,
	}
	header.Coinbase = api.author
	if api.engine != nil {
		api.engine.Prepare(api.blockchain, header)
	}
	// If we are care about TheDAO hard-fork check whether to override the extra-data or not
	if daoBlock := api.chainConfig.DAOForkBlock; daoBlock != nil {
		// Check whether the block is among the fork extra-override range
		limit := new(big.Int).Add(daoBlock, params.DAOForkExtraRange)
		if header.Number.Cmp(daoBlock) >= 0 && header.Number.Cmp(limit) < 0 {
			// Depending whether we support or oppose the fork, override differently
			if api.chainConfig.DAOForkSupport {
				header.Extra = common.CopyBytes(params.DAOForkBlockExtra)
			} else if bytes.Equal(header.Extra, params.DAOForkBlockExtra) {
				header.Extra = []byte{} // If miner opposes, don't let it use the reserved extra-data
			}
		}
	}
	statedb, pvtstdb, err := api.blockchain.StateAt(parent.Root())
	if err != nil {
		return err
	}
	if api.chainConfig.DAOForkSupport && api.chainConfig.DAOForkBlock != nil && api.chainConfig.DAOForkBlock.Cmp(header.Number) == 0 {
		misc.ApplyDAOHardFork(statedb)
	}
	gasPool := new(core.GasPool).AddGas(header.GasLimit)
	txCount := 0
	var txs []*types.Transaction
	var receipts []*types.Receipt
	var blockFull = gasPool.Gas() < params.TxGas
	for address := range api.txSenders {
		if blockFull {
			break
		}
		m := api.txMap[address]
		for nonce := statedb.GetNonce(address); ; nonce++ {
			if tx, ok := m[nonce]; ok {
				// Try to apply transactions to the state
				statedb.Prepare(tx.Hash(), common.Hash{}, txCount)
				snap := statedb.Snapshot()

				receipt, _, err := core.ApplyTransaction(
					api.chainConfig,
					api.blockchain,
					&api.author,
					gasPool,
					statedb, pvtstdb,
					header, tx, &header.GasUsed, *api.blockchain.GetVMConfig(),
				)
				if err != nil {
					statedb.RevertToSnapshot(snap)
					break
				}
				txs = append(txs, tx)
				receipts = append(receipts, receipt)
				delete(m, nonce)
				if len(m) == 0 {
					// Last tx for the sender
					delete(api.txMap, address)
					delete(api.txSenders, address)
				}
				txCount++
				if gasPool.Gas() < params.TxGas {
					blockFull = true
					break
				}
			} else {
				break // Gap in the nonces
			}
		}
	}
	block, err := api.engine.FinalizeAndAssemble(api.blockchain, header, statedb, txs, []*types.Header{}, receipts)
	if err != nil {
		return err
	}
	return api.importBlock(block)
}

func (api *RetestethAPI) importBlock(block *types.Block) error {
	if _, err := api.blockchain.InsertChain([]*types.Block{block}); err != nil {
		return err
	}
	fmt.Printf("Imported block %d,  head is %d\n", block.NumberU64(), api.currentNumber())
	return nil
}

func (api *RetestethAPI) ModifyTimestamp(ctx context.Context, interval uint64) (bool, error) {
	api.blockInterval = interval
	return true, nil
}

func (api *RetestethAPI) ImportRawBlock(ctx context.Context, rawBlock hexutil.Bytes) (common.Hash, error) {
	block := new(types.Block)
	if err := rlp.DecodeBytes(rawBlock, block); err != nil {
		return common.Hash{}, err
	}
	fmt.Printf("Importing block %d with parent hash: %x, genesisHash: %x\n", block.NumberU64(), block.ParentHash(), api.genesisHash)
	if err := api.importBlock(block); err != nil {
		return common.Hash{}, err
	}
	return block.Hash(), nil
}

func (api *RetestethAPI) RewindToBlock(ctx context.Context, newHead uint64) (bool, error) {
	if err := api.blockchain.SetHead(newHead); err != nil {
		return false, err
	}
	// When we rewind, the transaction pool should be cleaned out.
	api.txMap = make(map[common.Address]map[uint64]*types.Transaction)
	api.txSenders = make(map[common.Address]struct{})
	return true, nil
}

var emptyListHash common.Hash = common.HexToHash("0x1dcc4de8dec75d7aab85b567b6ccd41ad312451b948a7413f0a142fd40d49347")

func (api *RetestethAPI) GetLogHash(ctx context.Context, txHash common.Hash) (common.Hash, error) {
	receipt, _, _, _ := rawdb.ReadReceipt(api.ethDb, txHash, api.chainConfig)
	if receipt == nil {
		return emptyListHash, nil
	} else {
		if logListRlp, err := rlp.EncodeToBytes(receipt.Logs); err != nil {
			return common.Hash{}, err
		} else {
			return common.BytesToHash(crypto.Keccak256(logListRlp)), nil
		}
	}
}

func (api *RetestethAPI) BlockNumber(ctx context.Context) (uint64, error) {
	return api.currentNumber(), nil
}

func (api *RetestethAPI) GetBlockByNumber(ctx context.Context, blockNr math.HexOrDecimal64, fullTx bool) (map[string]interface{}, error) {
	block := api.blockchain.GetBlockByNumber(uint64(blockNr))
	if block != nil {
		response, err := RPCMarshalBlock(block, true, fullTx)
		if err != nil {
			return nil, err
		}
		response["author"] = response["miner"]
		response["totalDifficulty"] = (*hexutil.Big)(api.blockchain.GetTd(block.Hash(), uint64(blockNr)))
		return response, err
	}
	return nil, fmt.Errorf("block %d not found", blockNr)
}

func (api *RetestethAPI) GetBlockByHash(ctx context.Context, blockHash common.Hash, fullTx bool) (map[string]interface{}, error) {
	block := api.blockchain.GetBlockByHash(blockHash)
	if block != nil {
		response, err := RPCMarshalBlock(block, true, fullTx)
		if err != nil {
			return nil, err
		}
		response["author"] = response["miner"]
		response["totalDifficulty"] = (*hexutil.Big)(api.blockchain.GetTd(block.Hash(), block.Number().Uint64()))
		return response, err
	}
	return nil, fmt.Errorf("block 0x%x not found", blockHash)
}

func (api *RetestethAPI) AccountRange(ctx context.Context,
	blockHashOrNumber *math.HexOrDecimal256, txIndex uint64,
	addressHash *math.HexOrDecimal256, maxResults uint64,
) (AccountRangeResult, error) {
	var (
		header *types.Header
		block  *types.Block
	)
	if (*big.Int)(blockHashOrNumber).Cmp(big.NewInt(math.MaxInt64)) > 0 {
		blockHash := common.BigToHash((*big.Int)(blockHashOrNumber))
		header = api.blockchain.GetHeaderByHash(blockHash)
		block = api.blockchain.GetBlockByHash(blockHash)
		//fmt.Printf("Account range: %x, txIndex %d, start: %x, maxResults: %d\n", blockHash, txIndex, common.BigToHash((*big.Int)(addressHash)), maxResults)
	} else {
		blockNumber := (*big.Int)(blockHashOrNumber).Uint64()
		header = api.blockchain.GetHeaderByNumber(blockNumber)
		block = api.blockchain.GetBlockByNumber(blockNumber)
		//fmt.Printf("Account range: %d, txIndex %d, start: %x, maxResults: %d\n", blockNumber, txIndex, common.BigToHash((*big.Int)(addressHash)), maxResults)
	}
	parentHeader := api.blockchain.GetHeaderByHash(header.ParentHash)
	var root common.Hash
	var statedb, pvtst *state.StateDB
	var err error
	if parentHeader == nil || int(txIndex) >= len(block.Transactions()) {
		root = header.Root
		statedb, _, err = api.blockchain.StateAt(root)
		if err != nil {
			return AccountRangeResult{}, err
		}
	} else {
		root = parentHeader.Root
		statedb, pvtst, err = api.blockchain.StateAt(root)
		if err != nil {
			return AccountRangeResult{}, err
		}
		// Recompute transactions up to the target index.
		signer := types.MakeSigner(api.blockchain.Config(), block.Number())
		for idx, tx := range block.Transactions() {
			// Assemble the transaction call message and return if the requested offset
			msg, _ := tx.AsMessage(signer)
			context := core.NewEVMContext(msg, block.Header(), api.blockchain, nil)
			// Not yet the searched for transaction, execute on top of the current state
<<<<<<< HEAD
			vmenv := vm.NewEVM(context, statedb, api.blockchain.Config(), vm.Config{})
			if _, err := core.ApplyMessage(vmenv, msg, new(core.GasPool).AddGas(tx.Gas())); err != nil {
=======
			vmenv := vm.NewEVM(context, statedb, pvtst, api.blockchain.Config(), vm.Config{})
			if _, _, _, err := core.ApplyMessage(vmenv, msg, new(core.GasPool).AddGas(tx.Gas())); err != nil {
>>>>>>> 695ed71a
				return AccountRangeResult{}, fmt.Errorf("transaction %#x failed: %v", tx.Hash(), err)
			}
			// Ensure any modifications are committed to the state
			// Only delete empty objects if EIP158/161 (a.k.a Spurious Dragon) is in effect
			root = statedb.IntermediateRoot(vmenv.ChainConfig().IsEIP158(block.Number()))
			if idx == int(txIndex) {
				// This is to make sure root can be opened by OpenTrie
				root, err = statedb.Commit(api.chainConfig.IsEIP158(block.Number()))
				if err != nil {
					return AccountRangeResult{}, err
				}
				break
			}
		}
	}
	accountTrie, err := statedb.Database().OpenTrie(root)
	if err != nil {
		return AccountRangeResult{}, err
	}
	it := trie.NewIterator(accountTrie.NodeIterator(common.BigToHash((*big.Int)(addressHash)).Bytes()))
	result := AccountRangeResult{AddressMap: make(map[common.Hash]common.Address)}
	for i := 0; i < int(maxResults) && it.Next(); i++ {
		if preimage := accountTrie.GetKey(it.Key); preimage != nil {
			result.AddressMap[common.BytesToHash(it.Key)] = common.BytesToAddress(preimage)
		}
	}
	//fmt.Printf("Number of entries returned: %d\n", len(result.AddressMap))
	// Add the 'next key' so clients can continue downloading.
	if it.Next() {
		next := common.BytesToHash(it.Key)
		result.NextKey = next
	}
	return result, nil
}

func (api *RetestethAPI) GetBalance(ctx context.Context, address common.Address, blockNr math.HexOrDecimal64) (*math.HexOrDecimal256, error) {
	//fmt.Printf("GetBalance %x, block %d\n", address, blockNr)
	header := api.blockchain.GetHeaderByNumber(uint64(blockNr))
	statedb, _, err := api.blockchain.StateAt(header.Root)
	if err != nil {
		return nil, err
	}
	return (*math.HexOrDecimal256)(statedb.GetBalance(address)), nil
}

func (api *RetestethAPI) GetCode(ctx context.Context, address common.Address, blockNr math.HexOrDecimal64) (hexutil.Bytes, error) {
	header := api.blockchain.GetHeaderByNumber(uint64(blockNr))
	statedb, _, err := api.blockchain.StateAt(header.Root)
	if err != nil {
		return nil, err
	}
	return statedb.GetCode(address), nil
}

func (api *RetestethAPI) GetTransactionCount(ctx context.Context, address common.Address, blockNr math.HexOrDecimal64) (uint64, error) {
	header := api.blockchain.GetHeaderByNumber(uint64(blockNr))
	statedb, _, err := api.blockchain.StateAt(header.Root)
	if err != nil {
		return 0, err
	}
	return statedb.GetNonce(address), nil
}

func (api *RetestethAPI) StorageRangeAt(ctx context.Context,
	blockHashOrNumber *math.HexOrDecimal256, txIndex uint64,
	address common.Address,
	begin *math.HexOrDecimal256, maxResults uint64,
) (StorageRangeResult, error) {
	var (
		header *types.Header
		block  *types.Block
	)
	if (*big.Int)(blockHashOrNumber).Cmp(big.NewInt(math.MaxInt64)) > 0 {
		blockHash := common.BigToHash((*big.Int)(blockHashOrNumber))
		header = api.blockchain.GetHeaderByHash(blockHash)
		block = api.blockchain.GetBlockByHash(blockHash)
		//fmt.Printf("Storage range: %x, txIndex %d, addr: %x, start: %x, maxResults: %d\n",
		//	blockHash, txIndex, address, common.BigToHash((*big.Int)(begin)), maxResults)
	} else {
		blockNumber := (*big.Int)(blockHashOrNumber).Uint64()
		header = api.blockchain.GetHeaderByNumber(blockNumber)
		block = api.blockchain.GetBlockByNumber(blockNumber)
		//fmt.Printf("Storage range: %d, txIndex %d, addr: %x, start: %x, maxResults: %d\n",
		//	blockNumber, txIndex, address, common.BigToHash((*big.Int)(begin)), maxResults)
	}
	parentHeader := api.blockchain.GetHeaderByHash(header.ParentHash)
	var root common.Hash
	var statedb, pvtstdb *state.StateDB
	var err error
	if parentHeader == nil || int(txIndex) >= len(block.Transactions()) {
		root = header.Root
		statedb, _, err = api.blockchain.StateAt(root)
		if err != nil {
			return StorageRangeResult{}, err
		}
	} else {
		root = parentHeader.Root
		statedb, pvtstdb, err = api.blockchain.StateAt(root)
		if err != nil {
			return StorageRangeResult{}, err
		}
		// Recompute transactions up to the target index.
		signer := types.MakeSigner(api.blockchain.Config(), block.Number())
		for idx, tx := range block.Transactions() {
			// Assemble the transaction call message and return if the requested offset
			msg, _ := tx.AsMessage(signer)
			context := core.NewEVMContext(msg, block.Header(), api.blockchain, nil)
			// Not yet the searched for transaction, execute on top of the current state
<<<<<<< HEAD
			vmenv := vm.NewEVM(context, statedb, api.blockchain.Config(), vm.Config{})
			if _, err := core.ApplyMessage(vmenv, msg, new(core.GasPool).AddGas(tx.Gas())); err != nil {
=======
			vmenv := vm.NewEVM(context, statedb, pvtstdb, api.blockchain.Config(), vm.Config{})
			if _, _, _, err := core.ApplyMessage(vmenv, msg, new(core.GasPool).AddGas(tx.Gas())); err != nil {
>>>>>>> 695ed71a
				return StorageRangeResult{}, fmt.Errorf("transaction %#x failed: %v", tx.Hash(), err)
			}
			// Ensure any modifications are committed to the state
			// Only delete empty objects if EIP158/161 (a.k.a Spurious Dragon) is in effect
			_ = statedb.IntermediateRoot(vmenv.ChainConfig().IsEIP158(block.Number()))
			if idx == int(txIndex) {
				// This is to make sure root can be opened by OpenTrie
				_, err = statedb.Commit(vmenv.ChainConfig().IsEIP158(block.Number()))
				if err != nil {
					return StorageRangeResult{}, err
				}
			}
		}
	}
	storageTrie := statedb.StorageTrie(address)
	it := trie.NewIterator(storageTrie.NodeIterator(common.BigToHash((*big.Int)(begin)).Bytes()))
	result := StorageRangeResult{Storage: make(map[common.Hash]SRItem)}
	for i := 0; /*i < int(maxResults) && */ it.Next(); i++ {
		if preimage := storageTrie.GetKey(it.Key); preimage != nil {
			key := (*math.HexOrDecimal256)(big.NewInt(0).SetBytes(preimage))
			v, _, err := rlp.SplitString(it.Value)
			if err != nil {
				return StorageRangeResult{}, err
			}
			value := (*math.HexOrDecimal256)(big.NewInt(0).SetBytes(v))
			ks, _ := key.MarshalText()
			vs, _ := value.MarshalText()
			if len(ks)%2 != 0 {
				ks = append(append(append([]byte{}, ks[:2]...), byte('0')), ks[2:]...)
			}
			if len(vs)%2 != 0 {
				vs = append(append(append([]byte{}, vs[:2]...), byte('0')), vs[2:]...)
			}
			result.Storage[common.BytesToHash(it.Key)] = SRItem{
				Key:   string(ks),
				Value: string(vs),
			}
		}
	}
	if it.Next() {
		result.Complete = false
	} else {
		result.Complete = true
	}
	return result, nil
}

func (api *RetestethAPI) ClientVersion(ctx context.Context) (string, error) {
	return "Geth-" + params.VersionWithCommit(gitCommit, gitDate), nil
}

// splitAndTrim splits input separated by a comma
// and trims excessive white space from the substrings.
func splitAndTrim(input string) []string {
	result := strings.Split(input, ",")
	for i, r := range result {
		result[i] = strings.TrimSpace(r)
	}
	return result
}

func retesteth(ctx *cli.Context) error {
	log.Info("Welcome to retesteth!")
	// register signer API with server
	var (
		extapiURL string
	)
	apiImpl := &RetestethAPI{}
	var testApi RetestethTestAPI = apiImpl
	var ethApi RetestethEthAPI = apiImpl
	var debugApi RetestethDebugAPI = apiImpl
	var web3Api RetestWeb3API = apiImpl
	rpcAPI := []rpc.API{
		{
			Namespace: "test",
			Public:    true,
			Service:   testApi,
			Version:   "1.0",
		},
		{
			Namespace: "eth",
			Public:    true,
			Service:   ethApi,
			Version:   "1.0",
		},
		{
			Namespace: "debug",
			Public:    true,
			Service:   debugApi,
			Version:   "1.0",
		},
		{
			Namespace: "web3",
			Public:    true,
			Service:   web3Api,
			Version:   "1.0",
		},
	}
	vhosts := splitAndTrim(ctx.GlobalString(utils.HTTPVirtualHostsFlag.Name))
	cors := splitAndTrim(ctx.GlobalString(utils.HTTPCORSDomainFlag.Name))

	// register apis and create handler stack
	srv := rpc.NewServer()
	err := node.RegisterApisFromWhitelist(rpcAPI, []string{"test", "eth", "debug", "web3"}, srv, false)
	if err != nil {
		utils.Fatalf("Could not register RPC apis: %w", err)
	}
	handler := node.NewHTTPHandlerStack(srv, cors, vhosts)

	// start http server
	var RetestethHTTPTimeouts = rpc.HTTPTimeouts{
		ReadTimeout:  120 * time.Second,
		WriteTimeout: 120 * time.Second,
		IdleTimeout:  120 * time.Second,
	}
<<<<<<< HEAD
	httpEndpoint := fmt.Sprintf("%s:%d", ctx.GlobalString(utils.HTTPListenAddrFlag.Name), ctx.Int(rpcPortFlag.Name))
	httpServer, _, err := node.StartHTTPEndpoint(httpEndpoint, RetestethHTTPTimeouts, handler)
=======
	httpEndpoint := fmt.Sprintf("%s:%d", ctx.GlobalString(utils.RPCListenAddrFlag.Name), ctx.Int(rpcPortFlag.Name))
	listener, _, err := node.StartHTTPEndpoint(httpEndpoint, RetestethHTTPTimeouts, handler, nil)
>>>>>>> 695ed71a
	if err != nil {
		utils.Fatalf("Could not start RPC api: %v", err)
	}
	extapiURL = fmt.Sprintf("http://%s", httpEndpoint)
	log.Info("HTTP endpoint opened", "url", extapiURL)

	defer func() {
		// Don't bother imposing a timeout here.
		httpServer.Shutdown(context.Background())
		log.Info("HTTP endpoint closed", "url", httpEndpoint)
	}()

	abortChan := make(chan os.Signal, 11)
	signal.Notify(abortChan, os.Interrupt)

	sig := <-abortChan
	log.Info("Exiting...", "signal", sig)
	return nil
}<|MERGE_RESOLUTION|>--- conflicted
+++ resolved
@@ -681,13 +681,8 @@
 			msg, _ := tx.AsMessage(signer)
 			context := core.NewEVMContext(msg, block.Header(), api.blockchain, nil)
 			// Not yet the searched for transaction, execute on top of the current state
-<<<<<<< HEAD
-			vmenv := vm.NewEVM(context, statedb, api.blockchain.Config(), vm.Config{})
+			vmenv := vm.NewEVM(context, statedb, pvtst, api.blockchain.Config(), vm.Config{})
 			if _, err := core.ApplyMessage(vmenv, msg, new(core.GasPool).AddGas(tx.Gas())); err != nil {
-=======
-			vmenv := vm.NewEVM(context, statedb, pvtst, api.blockchain.Config(), vm.Config{})
-			if _, _, _, err := core.ApplyMessage(vmenv, msg, new(core.GasPool).AddGas(tx.Gas())); err != nil {
->>>>>>> 695ed71a
 				return AccountRangeResult{}, fmt.Errorf("transaction %#x failed: %v", tx.Hash(), err)
 			}
 			// Ensure any modifications are committed to the state
@@ -796,13 +791,8 @@
 			msg, _ := tx.AsMessage(signer)
 			context := core.NewEVMContext(msg, block.Header(), api.blockchain, nil)
 			// Not yet the searched for transaction, execute on top of the current state
-<<<<<<< HEAD
-			vmenv := vm.NewEVM(context, statedb, api.blockchain.Config(), vm.Config{})
+			vmenv := vm.NewEVM(context, statedb, pvtstdb, api.blockchain.Config(), vm.Config{})
 			if _, err := core.ApplyMessage(vmenv, msg, new(core.GasPool).AddGas(tx.Gas())); err != nil {
-=======
-			vmenv := vm.NewEVM(context, statedb, pvtstdb, api.blockchain.Config(), vm.Config{})
-			if _, _, _, err := core.ApplyMessage(vmenv, msg, new(core.GasPool).AddGas(tx.Gas())); err != nil {
->>>>>>> 695ed71a
 				return StorageRangeResult{}, fmt.Errorf("transaction %#x failed: %v", tx.Hash(), err)
 			}
 			// Ensure any modifications are committed to the state
@@ -918,13 +908,8 @@
 		WriteTimeout: 120 * time.Second,
 		IdleTimeout:  120 * time.Second,
 	}
-<<<<<<< HEAD
 	httpEndpoint := fmt.Sprintf("%s:%d", ctx.GlobalString(utils.HTTPListenAddrFlag.Name), ctx.Int(rpcPortFlag.Name))
-	httpServer, _, err := node.StartHTTPEndpoint(httpEndpoint, RetestethHTTPTimeouts, handler)
-=======
-	httpEndpoint := fmt.Sprintf("%s:%d", ctx.GlobalString(utils.RPCListenAddrFlag.Name), ctx.Int(rpcPortFlag.Name))
-	listener, _, err := node.StartHTTPEndpoint(httpEndpoint, RetestethHTTPTimeouts, handler, nil)
->>>>>>> 695ed71a
+	httpServer, _, _, err := node.StartHTTPEndpoint(httpEndpoint, RetestethHTTPTimeouts, handler, nil)
 	if err != nil {
 		utils.Fatalf("Could not start RPC api: %v", err)
 	}
