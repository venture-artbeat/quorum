--- conflicted
+++ resolved
@@ -1880,11 +1880,7 @@
 		}
 		cfg.Genesis = core.DefaultGoerliGenesisBlock()
 		SetDNSDiscoveryDefaults(cfg, params.GoerliGenesisHash)
-<<<<<<< HEAD
 	case ctx.GlobalBool(YoloV2Flag.Name):
-=======
-	case ctx.GlobalBool(YoloV1Flag.Name):
->>>>>>> d543cd6a
 		if !ctx.GlobalIsSet(NetworkIdFlag.Name) {
 			cfg.NetworkId = 133519467574834 // "yolov2"
 		}
