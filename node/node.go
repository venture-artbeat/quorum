// Copyright 2015 The go-ethereum Authors
// This file is part of the go-ethereum library.
//
// The go-ethereum library is free software: you can redistribute it and/or modify
// it under the terms of the GNU Lesser General Public License as published by
// the Free Software Foundation, either version 3 of the License, or
// (at your option) any later version.
//
// The go-ethereum library is distributed in the hope that it will be useful,
// but WITHOUT ANY WARRANTY; without even the implied warranty of
// MERCHANTABILITY or FITNESS FOR A PARTICULAR PURPOSE. See the
// GNU Lesser General Public License for more details.
//
// You should have received a copy of the GNU Lesser General Public License
// along with the go-ethereum library. If not, see <http://www.gnu.org/licenses/>.

package node

import (
<<<<<<< HEAD
	"context"
=======
	"crypto/ecdsa"
>>>>>>> 695ed71a
	"errors"
	"fmt"
	"net"
	"net/http"
	"os"
	"path/filepath"
	"reflect"
	"strings"
	"sync"

	"github.com/ethereum/go-ethereum/accounts"
	"github.com/ethereum/go-ethereum/core/rawdb"
	"github.com/ethereum/go-ethereum/ethdb"
	"github.com/ethereum/go-ethereum/event"
	"github.com/ethereum/go-ethereum/internal/debug"
	"github.com/ethereum/go-ethereum/log"
	"github.com/ethereum/go-ethereum/p2p"
	"github.com/ethereum/go-ethereum/plugin"
	"github.com/ethereum/go-ethereum/plugin/security"
	"github.com/ethereum/go-ethereum/rpc"
	"github.com/prometheus/tsdb/fileutil"
)

// Node is a container on which services can be registered.
type Node struct {
	eventmux *event.TypeMux // Event multiplexer used between the services of a stack
	config   *Config
	accman   *accounts.Manager

	ephemeralKeystore string            // if non-empty, the key directory that will be removed by Stop
	instanceDirLock   fileutil.Releaser // prevents concurrent use of instance directory

	serverConfig p2p.Config
	server       *p2p.Server // Currently running P2P networking layer

	serviceFuncs []ServiceConstructor     // Service constructors (in dependency order)
	services     map[reflect.Type]Service // Currently running services

	rpcAPIs       []rpc.API   // List of APIs currently provided by the node
	inprocHandler *rpc.Server // In-process RPC request handler to process the API requests

	ipcEndpoint string       // IPC endpoint to listen at (empty = IPC disabled)
	ipcListener net.Listener // IPC RPC listener socket to serve API requests
	ipcHandler  *rpc.Server  // IPC RPC request handler to process the API requests

<<<<<<< HEAD
	httpEndpoint     string       // HTTP endpoint (interface + port) to listen at (empty = HTTP disabled)
	httpWhitelist    []string     // HTTP RPC modules to allow through this endpoint
	httpListenerAddr net.Addr     // Address of HTTP RPC listener socket serving API requests
	httpServer       *http.Server // HTTP RPC HTTP server
	httpHandler      *rpc.Server  // HTTP RPC request handler to process the API requests

	wsEndpoint     string       // WebSocket endpoint (interface + port) to listen at (empty = WebSocket disabled)
	wsListenerAddr net.Addr     // Address of WebSocket RPC listener socket serving API requests
	wsHTTPServer   *http.Server // WebSocket RPC HTTP server
	wsHandler      *rpc.Server  // WebSocket RPC request handler to process the API requests
=======
	isHttps       bool
	httpEndpoint  string       // HTTP endpoint (interface + port) to listen at (empty = HTTP disabled)
	httpWhitelist []string     // HTTP RPC modules to allow through this endpoint
	httpListener  net.Listener // HTTP RPC listener socket to server API requests
	httpHandler   *rpc.Server  // HTTP RPC request handler to process the API requests

	isWss      bool
	wsEndpoint string       // Websocket endpoint (interface + port) to listen at (empty = websocket disabled)
	wsListener net.Listener // Websocket RPC listener socket to server API requests
	wsHandler  *rpc.Server  // Websocket RPC request handler to process the API requests
>>>>>>> 695ed71a

	pluginManager *plugin.PluginManager // Manage all plugins for this node. If plugin is not enabled, an EmptyPluginManager is set.

	stop chan struct{} // Channel to wait for termination notifications
	lock sync.RWMutex

	log log.Logger
}

// New creates a new P2P node, ready for protocol registration.
func New(conf *Config) (*Node, error) {
	// Copy config and resolve the datadir so future changes to the current
	// working directory don't affect the node.
	confCopy := *conf
	conf = &confCopy
	if conf.DataDir != "" {
		absdatadir, err := filepath.Abs(conf.DataDir)
		if err != nil {
			return nil, err
		}
		conf.DataDir = absdatadir
	}
	// Ensure that the instance name doesn't cause weird conflicts with
	// other files in the data directory.
	if strings.ContainsAny(conf.Name, `/\`) {
		return nil, errors.New(`Config.Name must not contain '/' or '\'`)
	}
	if conf.Name == datadirDefaultKeyStore {
		return nil, errors.New(`Config.Name cannot be "` + datadirDefaultKeyStore + `"`)
	}
	if strings.HasSuffix(conf.Name, ".ipc") {
		return nil, errors.New(`Config.Name cannot end in ".ipc"`)
	}
	// Ensure that the AccountManager method works before the node has started.
	// We rely on this in cmd/geth.
	am, ephemeralKeystore, err := makeAccountManager(conf)
	if err != nil {
		return nil, err
	}
	if conf.Logger == nil {
		conf.Logger = log.New()
	}
	// Note: any interaction with Config that would create/touch files
	// in the data directory or instance directory is delayed until Start.
	return &Node{
		accman:            am,
		ephemeralKeystore: ephemeralKeystore,
		config:            conf,
		serviceFuncs:      []ServiceConstructor{},
		ipcEndpoint:       conf.IPCEndpoint(),
		httpEndpoint:      conf.HTTPEndpoint(),
		wsEndpoint:        conf.WSEndpoint(),
		eventmux:          new(event.TypeMux),
		log:               conf.Logger,
	}, nil
}

// Close stops the Node and releases resources acquired in
// Node constructor New.
func (n *Node) Close() error {
	var errs []error

	// Terminate all subsystems and collect any errors
	if err := n.Stop(); err != nil && err != ErrNodeStopped {
		errs = append(errs, err)
	}
	if err := n.accman.Close(); err != nil {
		errs = append(errs, err)
	}
	// Report any errors that might have occurred
	switch len(errs) {
	case 0:
		return nil
	case 1:
		return errs[0]
	default:
		return fmt.Errorf("%v", errs)
	}
}

// Register injects a new service into the node's stack. The service created by
// the passed constructor must be unique in its type with regard to sibling ones.
func (n *Node) Register(constructor ServiceConstructor) error {
	n.lock.Lock()
	defer n.lock.Unlock()

	if n.server != nil {
		return ErrNodeRunning
	}
	n.serviceFuncs = append(n.serviceFuncs, constructor)
	return nil
}

// Start creates a live P2P node and starts running it.
func (n *Node) Start() error {
	n.lock.Lock()
	defer n.lock.Unlock()

	// Short circuit if the node's already running
	if n.server != nil {
		return ErrNodeRunning
	}
	if err := n.openDataDir(); err != nil {
		return err
	}

	// Initialize the p2p server. This creates the node key and
	// discovery databases.
	n.serverConfig = n.config.P2P
	n.serverConfig.PrivateKey = n.config.NodeKey()
	n.serverConfig.Name = n.config.NodeName()
	n.serverConfig.Logger = n.log
	if n.serverConfig.StaticNodes == nil {
		n.serverConfig.StaticNodes = n.config.StaticNodes()
	}
	if n.serverConfig.TrustedNodes == nil {
		n.serverConfig.TrustedNodes = n.config.TrustedNodes()
	}
	if n.serverConfig.NodeDatabase == "" {
		n.serverConfig.NodeDatabase = n.config.NodeDB()
	}
	n.serverConfig.EnableNodePermission = n.config.EnableNodePermission
	n.serverConfig.DataDir = n.config.DataDir
	running := &p2p.Server{Config: n.serverConfig}
	n.log.Info("Starting peer-to-peer node", "instance", n.serverConfig.Name)

	// Otherwise copy and specialize the P2P configuration
	services := make(map[reflect.Type]Service)
	var kinds []reflect.Type
	for _, constructor := range n.serviceFuncs {
		// Create a new context for the particular service
		ctx := &ServiceContext{
			Config:         *n.config,
			services:       make(map[reflect.Type]Service),
			EventMux:       n.eventmux,
			AccountManager: n.accman,
		}
		for kind, s := range services { // copy needed for threaded access
			ctx.services[kind] = s
		}
		// Construct and save the service
		service, err := constructor(ctx)
		if err != nil {
			return err
		}
		kind := reflect.TypeOf(service)
		if _, exists := services[kind]; exists {
			return &DuplicateServiceError{Kind: kind}
		}
		services[kind] = service
		// to keep track of order in which services are constructed
		kinds = append(kinds, kind)
	}
	// Gather the protocols and start the freshly assembled P2P server
	for _, service := range services {
		running.Protocols = append(running.Protocols, service.Protocols()...)
	}
	if err := running.Start(); err != nil {
		return convertFileLockError(err)
	}
	// Start each of the services
	var started []reflect.Type
	// start services in the same order that they are constructed
	for _, kind := range kinds {
		service := services[kind]
		// Start the next service, stopping all previous upon failure
		if err := service.Start(running); err != nil {
			for _, kind := range started {
				services[kind].Stop()
			}
			running.Stop()

			return err
		}
		// Mark the service started for potential cleanup
		started = append(started, kind)
	}
	// Retrieve PluginManager service if configured
	if pm, hasPluginManager := services[reflect.TypeOf(&plugin.PluginManager{})]; hasPluginManager {
		n.pluginManager = pm.(*plugin.PluginManager)
	} else {
		n.pluginManager = plugin.NewEmptyPluginManager()
	}
	// Lastly, start the configured RPC interfaces
	if err := n.startRPC(services); err != nil {
		for _, service := range services {
			service.Stop()
		}
		running.Stop()
		return err
	}
	// Finish initializing the startup
	n.services = services
	n.server = running
	n.stop = make(chan struct{})
	return nil
}

// Config returns the configuration of node.
func (n *Node) Config() *Config {
	return n.config
}

func (n *Node) openDataDir() error {
	if n.config.DataDir == "" {
		return nil // ephemeral
	}

	instdir := filepath.Join(n.config.DataDir, n.config.name())
	if err := os.MkdirAll(instdir, 0700); err != nil {
		return err
	}
	// Lock the instance directory to prevent concurrent use by another instance as well as
	// accidental use of the instance directory as a database.
	release, _, err := fileutil.Flock(filepath.Join(instdir, "LOCK"))
	if err != nil {
		return convertFileLockError(err)
	}
	n.instanceDirLock = release
	return nil
}

// startRPC is a helper method to start all the various RPC endpoints during node
// startup. It's not meant to be called at any time afterwards as it makes certain
// assumptions about the state of the node.
func (n *Node) startRPC(services map[reflect.Type]Service) error {
	// Gather all the possible APIs to surface
	apis := n.apis()
	for _, service := range services {
		apis = append(apis, service.APIs()...)
	}
	// Start the various API endpoints, terminating all in case of errors
	if err := n.startInProc(apis); err != nil {
		return err
	}
	if err := n.startIPC(apis); err != nil {
		n.stopInProc()
		return err
	}
	if err := n.startHTTP(n.httpEndpoint, apis, n.config.HTTPModules, n.config.HTTPCors, n.config.HTTPVirtualHosts, n.config.HTTPTimeouts, n.config.WSOrigins); err != nil {
		n.stopIPC()
		n.stopInProc()
		return err
	}
	// if endpoints are not the same, start separate servers
	if n.httpEndpoint != n.wsEndpoint {
		if err := n.startWS(n.wsEndpoint, apis, n.config.WSModules, n.config.WSOrigins, n.config.WSExposeAll); err != nil {
			n.stopHTTP()
			n.stopIPC()
			n.stopInProc()
			return err
		}
	}

	// All API endpoints started successfully
	n.rpcAPIs = apis
	return nil
}

// startInProc initializes an in-process RPC endpoint.
func (n *Node) startInProc(apis []rpc.API) error {
	// Register all the APIs exposed by the services
	handler := rpc.NewServer()
	for _, api := range apis {
		if err := handler.RegisterName(api.Namespace, api.Service); err != nil {
			return err
		}
		n.log.Debug("InProc registered", "namespace", api.Namespace)
	}
	n.inprocHandler = handler
	return n.eventmux.Post(rpc.InProcServerReadyEvent{})
}

// stopInProc terminates the in-process RPC endpoint.
func (n *Node) stopInProc() {
	if n.inprocHandler != nil {
		n.inprocHandler.Stop()
		n.inprocHandler = nil
	}
}

// startIPC initializes and starts the IPC RPC endpoint.
func (n *Node) startIPC(apis []rpc.API) error {
	if n.ipcEndpoint == "" {
		return nil // IPC disabled.
	}
	listener, handler, err := rpc.StartIPCEndpoint(n.ipcEndpoint, apis)
	if err != nil {
		return err
	}
	n.ipcListener = listener
	n.ipcHandler = handler
	n.log.Info("IPC endpoint opened", "url", n.ipcEndpoint)
	return nil
}

// stopIPC terminates the IPC RPC endpoint.
func (n *Node) stopIPC() {
	if n.ipcListener != nil {
		n.ipcListener.Close()
		n.ipcListener = nil

		n.log.Info("IPC endpoint closed", "url", n.ipcEndpoint)
	}
	if n.ipcHandler != nil {
		n.ipcHandler.Stop()
		n.ipcHandler = nil
	}
}

func (n *Node) httpScheme() string {
	if n.isHttps {
		return "https"
	}
	return "http"
}

func (n *Node) wsScheme() string {
	if n.isWss {
		return "wss"
	}
	return "ws"
}

func (n *Node) getSecuritySupports() (tlsConfigSource security.TLSConfigurationSource, authManager security.AuthenticationManager, err error) {
	if n.pluginManager.IsEnabled(plugin.SecurityPluginInterfaceName) {
		sp := new(plugin.SecurityPluginTemplate)
		if err = n.pluginManager.GetPluginTemplate(plugin.SecurityPluginInterfaceName, sp); err != nil {
			return
		}
		if tlsConfigSource, err = sp.TLSConfigurationSource(); err != nil {
			return
		}
		if authManager, err = sp.AuthenticationManager(); err != nil {
			return
		}
	} else {
		log.Info("Security Plugin is not enabled")
	}
	return
}

// startHTTP initializes and starts the HTTP RPC endpoint.
func (n *Node) startHTTP(endpoint string, apis []rpc.API, modules []string, cors []string, vhosts []string, timeouts rpc.HTTPTimeouts, wsOrigins []string) error {
	// Short circuit if the HTTP endpoint isn't being exposed
	if endpoint == "" {
		return nil
	}
	tlsConfigSource, authManager, err := n.getSecuritySupports()
	if err != nil {
		return err
	}
	// register apis and create handler stack
	srv := rpc.NewProtectedServer(authManager)
	err = RegisterApisFromWhitelist(apis, modules, srv, false)
	if err != nil {
		return err
	}
	handler := NewHTTPHandlerStack(srv, cors, vhosts)
	// wrap handler in WebSocket handler only if WebSocket port is the same as http rpc
	if n.httpEndpoint == n.wsEndpoint {
		handler = NewWebsocketUpgradeHandler(handler, srv.WebsocketHandler(wsOrigins))
	}
<<<<<<< HEAD
	httpServer, addr, err := StartHTTPEndpoint(endpoint, timeouts, handler)
	if err != nil {
		return err
	}
	n.log.Info("HTTP endpoint opened", "url", fmt.Sprintf("http://%v/", addr),
=======
	listener, isTlsEnabled, err := StartHTTPEndpoint(endpoint, timeouts, handler, tlsConfigSource)
	if err != nil {
		return err
	}
	n.isHttps = isTlsEnabled
	n.log.Info("HTTP endpoint opened", "url", fmt.Sprintf("http://%v/", listener.Addr()),
>>>>>>> 695ed71a
		"cors", strings.Join(cors, ","),
		"vhosts", strings.Join(vhosts, ","))
	if n.httpEndpoint == n.wsEndpoint {
		n.log.Info("WebSocket endpoint opened", "url", fmt.Sprintf("ws://%v", addr))
	}
	// All listeners booted successfully
	n.httpEndpoint = endpoint
	n.httpListenerAddr = addr
	n.httpServer = httpServer
	n.httpHandler = srv

	return nil
}

// stopHTTP terminates the HTTP RPC endpoint.
func (n *Node) stopHTTP() {
	if n.httpServer != nil {
		// Don't bother imposing a timeout here.
		n.httpServer.Shutdown(context.Background())
		n.log.Info("HTTP endpoint closed", "url", fmt.Sprintf("http://%v/", n.httpListenerAddr))
	}
	if n.httpHandler != nil {
		n.httpHandler.Stop()
		n.httpHandler = nil
	}
}

// startWS initializes and starts the WebSocket RPC endpoint.
func (n *Node) startWS(endpoint string, apis []rpc.API, modules []string, wsOrigins []string, exposeAll bool) error {
	// Short circuit if the WS endpoint isn't being exposed
	if endpoint == "" {
		return nil
	}
	tlsConfigSource, authManager, err := n.getSecuritySupports()
	if err != nil {
		return err
	}
	srv := rpc.NewProtectedServer(authManager)
	handler := srv.WebsocketHandler(wsOrigins)
	err = RegisterApisFromWhitelist(apis, modules, srv, exposeAll)
	if err != nil {
		return err
	}
<<<<<<< HEAD
	httpServer, addr, err := startWSEndpoint(endpoint, handler)
	if err != nil {
		return err
	}
	n.log.Info("WebSocket endpoint opened", "url", fmt.Sprintf("ws://%v", addr))
=======
	listener, isTlsEnabled, err := startWSEndpoint(endpoint, handler, tlsConfigSource)
	if err != nil {
		return err
	}
	n.isWss = isTlsEnabled
	n.log.Info("WebSocket endpoint opened", "url", fmt.Sprintf("ws://%s", listener.Addr()))
>>>>>>> 695ed71a
	// All listeners booted successfully
	n.wsEndpoint = endpoint
	n.wsListenerAddr = addr
	n.wsHTTPServer = httpServer
	n.wsHandler = srv

	return nil
}

// stopWS terminates the WebSocket RPC endpoint.
func (n *Node) stopWS() {
<<<<<<< HEAD
	if n.wsHTTPServer != nil {
		// Don't bother imposing a timeout here.
		n.wsHTTPServer.Shutdown(context.Background())
		n.log.Info("WebSocket endpoint closed", "url", fmt.Sprintf("ws://%v", n.wsListenerAddr))
=======
	if n.wsListener != nil {
		n.wsListener.Close()
		n.wsListener = nil

		n.log.Info("WebSocket endpoint closed", "url", fmt.Sprintf("%s://%s", n.wsScheme(), n.wsEndpoint))
>>>>>>> 695ed71a
	}
	if n.wsHandler != nil {
		n.wsHandler.Stop()
		n.wsHandler = nil
	}
}

// Stop terminates a running node along with all it's services. In the node was
// not started, an error is returned.
func (n *Node) Stop() error {
	n.lock.Lock()
	defer n.lock.Unlock()

	// Short circuit if the node's not running
	if n.server == nil {
		return ErrNodeStopped
	}

	// Terminate the API, services and the p2p server.
	n.stopWS()
	n.stopHTTP()
	n.stopIPC()
	n.rpcAPIs = nil
	failure := &StopError{
		Services: make(map[reflect.Type]error),
	}
	for kind, service := range n.services {
		if err := service.Stop(); err != nil {
			failure.Services[kind] = err
		}
	}
	n.server.Stop()
	n.services = nil
	n.server = nil

	// Release instance directory lock.
	if n.instanceDirLock != nil {
		if err := n.instanceDirLock.Release(); err != nil {
			n.log.Error("Can't release datadir lock", "err", err)
		}
		n.instanceDirLock = nil
	}

	// unblock n.Wait
	close(n.stop)

	// Remove the keystore if it was created ephemerally.
	var keystoreErr error
	if n.ephemeralKeystore != "" {
		keystoreErr = os.RemoveAll(n.ephemeralKeystore)
	}

	if len(failure.Services) > 0 {
		return failure
	}
	if keystoreErr != nil {
		return keystoreErr
	}
	return nil
}

// Wait blocks the thread until the node is stopped. If the node is not running
// at the time of invocation, the method immediately returns.
func (n *Node) Wait() {
	n.lock.RLock()
	if n.server == nil {
		n.lock.RUnlock()
		return
	}
	stop := n.stop
	n.lock.RUnlock()

	<-stop
}

// Restart terminates a running node and boots up a new one in its place. If the
// node isn't running, an error is returned.
func (n *Node) Restart() error {
	if err := n.Stop(); err != nil {
		return err
	}
	if err := n.Start(); err != nil {
		return err
	}
	return nil
}

// Attach creates an RPC client attached to an in-process API handler.
func (n *Node) Attach() (*rpc.Client, error) {
	n.lock.RLock()
	defer n.lock.RUnlock()

	if n.server == nil {
		return nil, ErrNodeStopped
	}
	return rpc.DialInProc(n.inprocHandler), nil
}

// RPCHandler returns the in-process RPC request handler.
func (n *Node) RPCHandler() (*rpc.Server, error) {
	n.lock.RLock()
	defer n.lock.RUnlock()

	if n.inprocHandler == nil {
		return nil, ErrNodeStopped
	}
	return n.inprocHandler, nil
}

// Server retrieves the currently running P2P network layer. This method is meant
// only to inspect fields of the currently running server, life cycle management
// should be left to this Node entity.
func (n *Node) Server() *p2p.Server {
	n.lock.RLock()
	defer n.lock.RUnlock()

	return n.server
}

// Service retrieves a currently running service registered of a specific type.
func (n *Node) Service(service interface{}) error {
	n.lock.RLock()
	defer n.lock.RUnlock()

	// Short circuit if the node's not running
	if n.server == nil {
		return ErrNodeStopped
	}
	// Otherwise try to find the service to return
	element := reflect.ValueOf(service).Elem()
	if running, ok := n.services[element.Type()]; ok {
		element.Set(reflect.ValueOf(running))
		return nil
	}
	return ErrServiceUnknown
}

// Quorum
//
// delegate call to node.Config
func (n *Node) IsPermissionEnabled() bool {
	return n.config.IsPermissionEnabled()
}

// Quorum
//
// delegate call to node.Config
func (n *Node) GetNodeKey() *ecdsa.PrivateKey {
	return n.config.NodeKey()
}

// DataDir retrieves the current datadir used by the protocol stack.
// Deprecated: No files should be stored in this directory, use InstanceDir instead.
func (n *Node) DataDir() string {
	return n.config.DataDir
}

// InstanceDir retrieves the instance directory used by the protocol stack.
func (n *Node) InstanceDir() string {
	return n.config.instanceDir()
}

// AccountManager retrieves the account manager used by the protocol stack.
func (n *Node) AccountManager() *accounts.Manager {
	return n.accman
}

// IPCEndpoint retrieves the current IPC endpoint used by the protocol stack.
func (n *Node) IPCEndpoint() string {
	return n.ipcEndpoint
}

// HTTPEndpoint retrieves the current HTTP endpoint used by the protocol stack.
func (n *Node) HTTPEndpoint() string {
	n.lock.Lock()
	defer n.lock.Unlock()

	if n.httpListenerAddr != nil {
		return n.httpListenerAddr.String()
	}
	return n.httpEndpoint
}

// WSEndpoint retrieves the current WS endpoint used by the protocol stack.
func (n *Node) WSEndpoint() string {
	n.lock.Lock()
	defer n.lock.Unlock()

	if n.wsListenerAddr != nil {
		return n.wsListenerAddr.String()
	}
	return n.wsEndpoint
}

// EventMux retrieves the event multiplexer used by all the network services in
// the current protocol stack.
func (n *Node) EventMux() *event.TypeMux {
	return n.eventmux
}

// OpenDatabase opens an existing database with the given name (or creates one if no
// previous can be found) from within the node's instance directory. If the node is
// ephemeral, a memory database is returned.
func (n *Node) OpenDatabase(name string, cache, handles int, namespace string) (ethdb.Database, error) {
	if n.config.DataDir == "" {
		return rawdb.NewMemoryDatabase(), nil
	}
	return rawdb.NewLevelDBDatabase(n.config.ResolvePath(name), cache, handles, namespace)
}

// OpenDatabaseWithFreezer opens an existing database with the given name (or
// creates one if no previous can be found) from within the node's data directory,
// also attaching a chain freezer to it that moves ancient chain data from the
// database to immutable append-only files. If the node is an ephemeral one, a
// memory database is returned.
func (n *Node) OpenDatabaseWithFreezer(name string, cache, handles int, freezer, namespace string) (ethdb.Database, error) {
	if n.config.DataDir == "" {
		return rawdb.NewMemoryDatabase(), nil
	}
	root := n.config.ResolvePath(name)

	switch {
	case freezer == "":
		freezer = filepath.Join(root, "ancient")
	case !filepath.IsAbs(freezer):
		freezer = n.config.ResolvePath(freezer)
	}
	return rawdb.NewLevelDBDatabaseWithFreezer(root, cache, handles, freezer, namespace)
}

// ResolvePath returns the absolute path of a resource in the instance directory.
func (n *Node) ResolvePath(x string) string {
	return n.config.ResolvePath(x)
}

// apis returns the collection of RPC descriptors this node offers.
func (n *Node) apis() []rpc.API {
	return []rpc.API{
		{
			Namespace: "admin",
			Version:   "1.0",
			Service:   NewPrivateAdminAPI(n),
		}, {
			Namespace: "admin",
			Version:   "1.0",
			Service:   NewPublicAdminAPI(n),
			Public:    true,
		}, {
			Namespace: "debug",
			Version:   "1.0",
			Service:   debug.Handler,
		}, {
			Namespace: "web3",
			Version:   "1.0",
			Service:   NewPublicWeb3API(n),
			Public:    true,
		},
	}
}

// RegisterApisFromWhitelist checks the given modules' availability, generates a whitelist based on the allowed modules,
// and then registers all of the APIs exposed by the services.
func RegisterApisFromWhitelist(apis []rpc.API, modules []string, srv *rpc.Server, exposeAll bool) error {
	if bad, available := checkModuleAvailability(modules, apis); len(bad) > 0 {
		log.Error("Unavailable modules in HTTP API list", "unavailable", bad, "available", available)
	}
	// Generate the whitelist based on the allowed modules
	whitelist := make(map[string]bool)
	for _, module := range modules {
		whitelist[module] = true
	}
	// Register all the APIs exposed by the services
	for _, api := range apis {
		if exposeAll || whitelist[api.Namespace] || (len(whitelist) == 0 && api.Public) {
			if err := srv.RegisterName(api.Namespace, api.Service); err != nil {
				return err
			}
		}
	}
	return nil
}

// Quorum
//
// This can be used to inspect plugins used in the current node
func (n *Node) PluginManager() *plugin.PluginManager {
	n.lock.RLock()
	defer n.lock.RUnlock()

	return n.pluginManager
}<|MERGE_RESOLUTION|>--- conflicted
+++ resolved
@@ -17,11 +17,8 @@
 package node
 
 import (
-<<<<<<< HEAD
 	"context"
-=======
 	"crypto/ecdsa"
->>>>>>> 695ed71a
 	"errors"
 	"fmt"
 	"net"
@@ -67,29 +64,18 @@
 	ipcListener net.Listener // IPC RPC listener socket to serve API requests
 	ipcHandler  *rpc.Server  // IPC RPC request handler to process the API requests
 
-<<<<<<< HEAD
+	isHttps       bool
 	httpEndpoint     string       // HTTP endpoint (interface + port) to listen at (empty = HTTP disabled)
 	httpWhitelist    []string     // HTTP RPC modules to allow through this endpoint
 	httpListenerAddr net.Addr     // Address of HTTP RPC listener socket serving API requests
 	httpServer       *http.Server // HTTP RPC HTTP server
 	httpHandler      *rpc.Server  // HTTP RPC request handler to process the API requests
 
+	isWss      bool
 	wsEndpoint     string       // WebSocket endpoint (interface + port) to listen at (empty = WebSocket disabled)
 	wsListenerAddr net.Addr     // Address of WebSocket RPC listener socket serving API requests
 	wsHTTPServer   *http.Server // WebSocket RPC HTTP server
 	wsHandler      *rpc.Server  // WebSocket RPC request handler to process the API requests
-=======
-	isHttps       bool
-	httpEndpoint  string       // HTTP endpoint (interface + port) to listen at (empty = HTTP disabled)
-	httpWhitelist []string     // HTTP RPC modules to allow through this endpoint
-	httpListener  net.Listener // HTTP RPC listener socket to server API requests
-	httpHandler   *rpc.Server  // HTTP RPC request handler to process the API requests
-
-	isWss      bool
-	wsEndpoint string       // Websocket endpoint (interface + port) to listen at (empty = websocket disabled)
-	wsListener net.Listener // Websocket RPC listener socket to server API requests
-	wsHandler  *rpc.Server  // Websocket RPC request handler to process the API requests
->>>>>>> 695ed71a
 
 	pluginManager *plugin.PluginManager // Manage all plugins for this node. If plugin is not enabled, an EmptyPluginManager is set.
 
@@ -453,20 +439,12 @@
 	if n.httpEndpoint == n.wsEndpoint {
 		handler = NewWebsocketUpgradeHandler(handler, srv.WebsocketHandler(wsOrigins))
 	}
-<<<<<<< HEAD
-	httpServer, addr, err := StartHTTPEndpoint(endpoint, timeouts, handler)
+	httpServer, addr, isTlsEnabled, err := StartHTTPEndpoint(endpoint, timeouts, handler, tlsConfigSource)
 	if err != nil {
 		return err
 	}
+	n.isHttps = isTlsEnabled
 	n.log.Info("HTTP endpoint opened", "url", fmt.Sprintf("http://%v/", addr),
-=======
-	listener, isTlsEnabled, err := StartHTTPEndpoint(endpoint, timeouts, handler, tlsConfigSource)
-	if err != nil {
-		return err
-	}
-	n.isHttps = isTlsEnabled
-	n.log.Info("HTTP endpoint opened", "url", fmt.Sprintf("http://%v/", listener.Addr()),
->>>>>>> 695ed71a
 		"cors", strings.Join(cors, ","),
 		"vhosts", strings.Join(vhosts, ","))
 	if n.httpEndpoint == n.wsEndpoint {
@@ -510,20 +488,12 @@
 	if err != nil {
 		return err
 	}
-<<<<<<< HEAD
-	httpServer, addr, err := startWSEndpoint(endpoint, handler)
+	httpServer, addr, isTlsEnabled, err := startWSEndpoint(endpoint, handler, tlsConfigSource)
 	if err != nil {
 		return err
 	}
+	n.isWss = isTlsEnabled
 	n.log.Info("WebSocket endpoint opened", "url", fmt.Sprintf("ws://%v", addr))
-=======
-	listener, isTlsEnabled, err := startWSEndpoint(endpoint, handler, tlsConfigSource)
-	if err != nil {
-		return err
-	}
-	n.isWss = isTlsEnabled
-	n.log.Info("WebSocket endpoint opened", "url", fmt.Sprintf("ws://%s", listener.Addr()))
->>>>>>> 695ed71a
 	// All listeners booted successfully
 	n.wsEndpoint = endpoint
 	n.wsListenerAddr = addr
@@ -535,18 +505,10 @@
 
 // stopWS terminates the WebSocket RPC endpoint.
 func (n *Node) stopWS() {
-<<<<<<< HEAD
 	if n.wsHTTPServer != nil {
 		// Don't bother imposing a timeout here.
 		n.wsHTTPServer.Shutdown(context.Background())
 		n.log.Info("WebSocket endpoint closed", "url", fmt.Sprintf("ws://%v", n.wsListenerAddr))
-=======
-	if n.wsListener != nil {
-		n.wsListener.Close()
-		n.wsListener = nil
-
-		n.log.Info("WebSocket endpoint closed", "url", fmt.Sprintf("%s://%s", n.wsScheme(), n.wsEndpoint))
->>>>>>> 695ed71a
 	}
 	if n.wsHandler != nil {
 		n.wsHandler.Stop()
