--- conflicted
+++ resolved
@@ -68,19 +68,11 @@
         permImplementation.addOrg(_orgId, _enodeId, _account, msg.sender);
     }
 
-<<<<<<< HEAD
+    function approveOrg(string calldata _orgId, string calldata _enodeId, address _account) external
     // function for adding a new master org
     function addSubOrg(string calldata _pOrg, string calldata _orgId, string calldata _enodeId) external
     {
         permImplementation.addSubOrg(_pOrg, _orgId, _enodeId, msg.sender);
-    }
-
-    function approveOrg(string calldata _orgId, string calldata _enodeId) external
-=======
-    function approveOrg(string calldata _orgId, string calldata _enodeId, address _account) external
->>>>>>> 24d4e939
-    {
-        permImplementation.approveOrg(_orgId, _enodeId, _account, msg.sender);
     }
 
     function approveSubOrg(string calldata _pOrg, string calldata _orgId, string calldata _enodeId) external
@@ -97,14 +89,6 @@
     {
         permImplementation.approveOrgStatus(_orgId, _status, msg.sender);
     }
-<<<<<<< HEAD
-    // returns org and master org details based on org index
-/*    function getOrgInfo(uint _orgIndex) external view returns (string memory, uint, uint, string memory, uint)
-    {
-        return permImplementation.getOrgInfo(_orgIndex);
-    }*/
-=======
->>>>>>> 24d4e939
 
     // Role related functions
     function addNewRole(string calldata _roleId, string calldata _orgId, uint _access, bool _voter) external
@@ -116,39 +100,6 @@
     {
         permImplementation.removeRole(_roleId, _orgId, msg.sender);
     }
-
-<<<<<<< HEAD
-/*    function getRoleDetails(string calldata _roleId, string calldata _orgId) external view returns (string memory, string memory, uint, bool, bool)
-    {
-        return permImplementation.getRoleDetails(_roleId, _orgId);
-    }*/
-
-    // Org voter related functions
-/*
-    function getNumberOfVoters(string calldata _orgId) external view returns (uint)
-    {
-        return permImplementation.getNumberOfVoters(_orgId);
-    }
-*/
-
-
-/*    function checkIfVoterExists(string calldata _orgId, address _acct) external view returns (bool)
-    {
-        return permImplementation.checkIfVoterExists(_orgId, _acct);
-    }*/
-
-
-/*    function getVoteCount(string calldata _orgId) external view returns (uint, uint)
-    {
-        return permImplementation.getVoteCount(_orgId);
-    }*/
-=======
->>>>>>> 24d4e939
-
-/*    function getPendingOp(string calldata _orgId) external view returns (string memory, string memory, address, uint)
-    {
-        return permImplementation.getPendingOp(_orgId);
-    }*/
 
     function assignOrgAdminAccount(string calldata _orgId, address _account) external
     {
@@ -178,16 +129,7 @@
         permImplementation.updateNodeStatus(_orgId, _enodeId, _status, msg.sender);
     }
 
-<<<<<<< HEAD
-/*    function getNodeStatus(string memory _enodeId) public view returns (uint)
-    {
-        return permImplementation.getNodeStatus(_enodeId);
-    }*/
-
-    /*function isNetworkAdmin(address _account) public view returns (bool)
-=======
     function isNetworkAdmin(address _account) public view returns (bool)
->>>>>>> 24d4e939
     {
         return permImplementation.isNetworkAdmin(_account);
     }
@@ -202,12 +144,4 @@
         return permImplementation.validateAccount(_account, _orgId);
     }
 
-<<<<<<< HEAD
-    function getAccountDetails(address _acct) external view returns (address, string memory, string memory, uint, bool)
-    {
-        return permImplementation.getAccountDetails(_acct);
-    }
-*/
-=======
->>>>>>> 24d4e939
 }