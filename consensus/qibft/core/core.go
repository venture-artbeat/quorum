// Copyright 2017 The go-ethereum Authors
// This file is part of the go-ethereum library.
//
// The go-ethereum library is free software: you can redistribute it and/or modify
// it under the terms of the GNU Lesser General Public License as published by
// the Free Software Foundation, either version 3 of the License, or
// (at your option) any later version.
//
// The go-ethereum library is distributed in the hope that it will be useful,
// but WITHOUT ANY WARRANTY; without even the implied warranty of
// MERCHANTABILITY or FITNESS FOR A PARTICULAR PURPOSE. See the
// GNU Lesser General Public License for more details.
//
// You should have received a copy of the GNU Lesser General Public License
// along with the go-ethereum library. If not, see <http://www.gnu.org/licenses/>.

package core

import (
	"bytes"
	"math"
	"math/big"
	"sync"
	"time"

	istanbul2 "github.com/ethereum/go-ethereum/consensus/qibft"
	"github.com/ethereum/go-ethereum/consensus/qibft/message"

	"github.com/ethereum/go-ethereum/common"
	"github.com/ethereum/go-ethereum/consensus/istanbul"
	"github.com/ethereum/go-ethereum/core/types"
	"github.com/ethereum/go-ethereum/event"
	"github.com/ethereum/go-ethereum/log"
	metrics "github.com/ethereum/go-ethereum/metrics"
	"gopkg.in/karalabe/cookiejar.v2/collections/prque"
)

// New creates an Istanbul consensus core
func New(backend istanbul.Backend, config *istanbul.Config) Engine {
	r := metrics.NewRegistry()
	c := &core{
		config:             config,
		address:            backend.Address(),
		state:              StateAcceptRequest,
		handlerWg:          new(sync.WaitGroup),
		logger:             log.New("address", backend.Address()),
		backend:            backend,
		backlogs:           make(map[common.Address]*prque.Prque),
		backlogsMu:         new(sync.Mutex),
		pendingRequests:    prque.New(),
		pendingRequestsMu:  new(sync.Mutex),
		consensusTimestamp: time.Time{},
		roundMeter:         metrics.NewMeter(),
		sequenceMeter:      metrics.NewMeter(),
		consensusTimer:     metrics.NewTimer(),
	}

	// During upgrades we do not want to re-register round, sequence and consensus metrics
	// Do not have to register them, if they are already registered
	if roundMeter := r.Get("consensus/istanbul/core/round"); roundMeter == nil {
		r.Register("consensus/istanbul/core/round", c.roundMeter)
	}
	if sequenceMeter := r.Get("consensus/istanbul/core/sequence"); sequenceMeter == nil {
		r.Register("consensus/istanbul/core/sequence", c.sequenceMeter)
	}

	if consensusTimer := r.Get("consensus/istanbul/core/consensus"); consensusTimer == nil {
		r.Register("consensus/istanbul/core/consensus", c.consensusTimer)
	}

	c.validateFn = c.checkValidatorSignature
	return c
}

// ----------------------------------------------------------------------------

type core struct {
	config  *istanbul.Config
	address common.Address
	state   State
	logger  log.Logger

	backend               istanbul.Backend
	events                *event.TypeMuxSubscription
	finalCommittedSub     *event.TypeMuxSubscription
	timeoutSub            *event.TypeMuxSubscription
	futurePreprepareTimer *time.Timer

	valSet     istanbul.ValidatorSet
	validateFn func([]byte, []byte) (common.Address, error)

	backlogs   map[common.Address]*prque.Prque
	backlogsMu *sync.Mutex

	current   *roundState
	handlerWg *sync.WaitGroup

	roundChangeSet   *roundChangeSet
	roundChangeTimer *time.Timer

	QBFTPreparedPrepares []*message.SignedPreparePayload

	pendingRequests   *prque.Prque
	pendingRequestsMu *sync.Mutex

	consensusTimestamp time.Time
	// the meter to record the round change rate
	roundMeter metrics.Meter
	// the meter to record the sequence update rate
	sequenceMeter metrics.Meter
	// the timer to record consensus duration (from accepting a preprepare to final committed stage)
	consensusTimer metrics.Timer
}

func (c *core) currentView() *istanbul2.View {
	return &istanbul2.View{
		Sequence: new(big.Int).Set(c.current.Sequence()),
		Round:    new(big.Int).Set(c.current.Round()),
	}
}

func (c *core) IsProposer() bool {
	v := c.valSet
	if v == nil {
		return false
	}
	return v.IsProposer(c.backend.Address())
}

func (c *core) IsCurrentProposal(blockHash common.Hash) bool {
	return c.current != nil && c.current.pendingRequest != nil && c.current.pendingRequest.Proposal.Hash() == blockHash
}

func (c *core) commitQBFT() {
	c.setState(StateCommitted)

	proposal := c.current.Proposal()
	if proposal != nil {
		committedSeals := make([][]byte, c.current.QBFTCommits.Size())
		for i, msg := range c.current.QBFTCommits.Values() {
			committedSeals[i] = make([]byte, types.IstanbulExtraSeal)
			commitMsg := msg.(*message.Commit)
			copy(committedSeals[i][:], commitMsg.CommitSeal[:])
		}

<<<<<<< HEAD
		if err := c.backend.Commit(proposal, committedSeals); err != nil {
			log.Error("QBFT: Error committing", "err", err)
			c.broadcastNextRoundChange()
=======
		if err := c.backend.Commit(proposal, committedSeals, c.currentView().Round); err != nil {
			c.sendNextRoundChange()
>>>>>>> 23d40177
			return
		}
	}
}

// startNewRound starts a new round. if round equals to 0, it means to starts a new sequence
func (c *core) startNewRound(round *big.Int) {
	var logger log.Logger
	if c.current == nil {
		logger = c.logger.New("old_round", -1, "old_seq", 0)
	} else {
		logger = c.logger.New("old_round", c.current.Round(), "old_seq", c.current.Sequence())
	}
	logger.Trace("Start new qibft round")

	roundChange := false
	// Try to get last proposal
	lastProposal, lastProposer := c.backend.LastProposal()
	if c.current == nil {
		logger.Trace("Start to the initial round")
	} else if lastProposal.Number().Cmp(c.current.Sequence()) >= 0 {
		diff := new(big.Int).Sub(lastProposal.Number(), c.current.Sequence())
		c.sequenceMeter.Mark(new(big.Int).Add(diff, common.Big1).Int64())

		if !c.consensusTimestamp.IsZero() {
			c.consensusTimer.UpdateSince(c.consensusTimestamp)
			c.consensusTimestamp = time.Time{}
		}
		logger.Trace("Catch up latest proposal", "number", lastProposal.Number().Uint64(), "hash", lastProposal.Hash())
	} else if lastProposal.Number().Cmp(big.NewInt(c.current.Sequence().Int64()-1)) == 0 {
		if round.Cmp(common.Big0) == 0 {
			// same seq and round, don't need to start new round
			return
		} else if round.Cmp(c.current.Round()) < 0 {
			logger.Warn("New round should not be smaller than current round", "seq", lastProposal.Number().Int64(), "new_round", round, "old_round", c.current.Round())
			return
		}
		roundChange = true
	} else {
		logger.Warn("New sequence should be larger than current sequence", "new_seq", lastProposal.Number().Int64())
		return
	}

	var newView *istanbul2.View
	if roundChange {
		newView = &istanbul2.View{
			Sequence: new(big.Int).Set(c.current.Sequence()),
			Round:    new(big.Int).Set(round),
		}
	} else {
		newView = &istanbul2.View{
			Sequence: new(big.Int).Add(lastProposal.Number(), common.Big1),
			Round:    new(big.Int),
		}
		c.valSet = c.backend.Validators(lastProposal)
	}

	// Update logger
	logger = logger.New("old_proposer", c.valSet.GetProposer())

	// New snapshot for new round
	c.updateRoundState(newView, c.valSet, roundChange)
	// Calculate new proposer
	c.valSet.CalcProposer(lastProposer, newView.Round.Uint64())
	c.setState(StateAcceptRequest)

	if round.Cmp(c.current.Round()) > 0 {
		c.roundMeter.Mark(new(big.Int).Sub(round, c.current.Round()).Int64())
	}

	// Update RoundChangeSet by deleting older round messages
	if round.Uint64() == 0 {
		c.QBFTPreparedPrepares = nil
		c.roundChangeSet = newRoundChangeSet(c.valSet)
	} else {
		// Clear earlier round messages
		c.roundChangeSet.ClearLowerThan(round)
	}
	c.roundChangeSet.NewRound(round)

	c.newRoundChangeTimer()

	logger.Debug("New round", "new_round", newView.Round, "new_seq", newView.Sequence, "new_proposer", c.valSet.GetProposer(), "valSet", c.valSet.List(), "size", c.valSet.Size(), "IsProposer", c.IsProposer())
}

// updateRoundState updates round state by checking if locking block is necessary
func (c *core) updateRoundState(view *istanbul2.View, validatorSet istanbul.ValidatorSet, roundChange bool) {
	if roundChange && c.current != nil {
		c.current = newRoundState(view, validatorSet, c.current.Preprepare, c.current.preparedRound, c.current.preparedBlock, c.current.pendingRequest, c.backend.HasBadProposal)
	} else {
		c.current = newRoundState(view, validatorSet, nil, nil, nil, nil, c.backend.HasBadProposal)
	}
}

func (c *core) setState(state State) {
	if c.state != state {
		c.state = state
	}
	if state == StateAcceptRequest {
		c.processPendingRequests()
	}
	c.processBacklog()
}

func (c *core) Address() common.Address {
	return c.address
}

func (c *core) stopFuturePreprepareTimer() {
	if c.futurePreprepareTimer != nil {
		c.futurePreprepareTimer.Stop()
	}
}

func (c *core) stopTimer() {
	c.stopFuturePreprepareTimer()
	if c.roundChangeTimer != nil {
		c.roundChangeTimer.Stop()
	}
}

func (c *core) newRoundChangeTimer() {
	c.stopTimer()

	// set timeout based on the round number
	timeout := time.Duration(c.config.RequestTimeout) * time.Millisecond
	round := c.current.Round().Uint64()
	if round > 0 {
		timeout += time.Duration(math.Pow(2, float64(round))) * time.Second
	}
	c.logger.Info("QBFT: New Round Timer", "timeout", timeout)
	c.roundChangeTimer = time.AfterFunc(timeout, func() {
		c.sendEvent(timeoutEvent{})
	})
}

func (c *core) checkValidatorSignature(data []byte, sig []byte) (common.Address, error) {
	return istanbul.CheckValidatorSignature(c.valSet, data, sig)
}

func (c *core) QuorumSize() int {
	if c.config.Ceil2Nby3Block == nil || (c.current != nil && c.current.sequence.Cmp(c.config.Ceil2Nby3Block) < 0) {
		c.logger.Trace("Confirmation Formula used 2F+ 1")
		return (2 * c.valSet.F()) + 1
	}
	c.logger.Trace("Confirmation Formula used ceil(2N/3)")
	return int(math.Ceil(float64(2*c.valSet.Size()) / 3))
}

// PrepareCommittedSeal returns a committed seal for the given hash
func PrepareCommittedSeal(hash common.Hash) []byte {
	var buf bytes.Buffer
	buf.Write(hash.Bytes())
	var msgCommit uint64 = 2 // Legacy commit code for backwards compatibility
	buf.Write([]byte{byte(msgCommit)})
	return buf.Bytes()
}<|MERGE_RESOLUTION|>--- conflicted
+++ resolved
@@ -143,14 +143,9 @@
 			copy(committedSeals[i][:], commitMsg.CommitSeal[:])
 		}
 
-<<<<<<< HEAD
-		if err := c.backend.Commit(proposal, committedSeals); err != nil {
+		if err := c.backend.Commit(proposal, committedSeals, c.currentView().Round); err != nil {
 			log.Error("QBFT: Error committing", "err", err)
 			c.broadcastNextRoundChange()
-=======
-		if err := c.backend.Commit(proposal, committedSeals, c.currentView().Round); err != nil {
-			c.sendNextRoundChange()
->>>>>>> 23d40177
 			return
 		}
 	}
